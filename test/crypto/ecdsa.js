--- conflicted
+++ resolved
@@ -2,21 +2,13 @@
 
 var should = require('chai').should();
 var bitcore = require('../..');
-<<<<<<< HEAD
-var ECDSA = bitcore.ECDSA;
-var Hash = bitcore.Hash;
-var Keypair = bitcore.Keypair;
+var ECDSA = bitcore.crypto.ECDSA;
+var Hash = bitcore.crypto.Hash;
 var PrivateKey = bitcore.PrivateKey;
 var PublicKey = bitcore.PublicKey;
-=======
-var ECDSA = bitcore.crypto.ECDSA;
-var Hash = bitcore.crypto.Hash;
-var Privkey = bitcore.Privkey;
-var Pubkey = bitcore.Pubkey;
->>>>>>> cd4583f9
 var Signature = bitcore.Signature;
 var BN = bitcore.crypto.BN;
-var point = bitcore.crypto.Point;
+var Point = bitcore.crypto.Point;
 
 describe('ECDSA', function() {
 
@@ -27,17 +19,8 @@
 
   var ecdsa = new ECDSA();
   ecdsa.hashbuf = Hash.sha256(new Buffer('test data'));
-<<<<<<< HEAD
-  ecdsa.keypair = new Keypair();
-  ecdsa.keypair.privkey = new PrivateKey({bn: BN().fromBuffer(new Buffer('fee0a1f7afebf9d2a5a80c0c98a31c709681cce195cbcd06342b517970c0be1e', 'hex'))});
-  ecdsa.keypair.pubkey = new PublicKey({
-=======
-  ecdsa.privkey = new Privkey({bn: BN().fromBuffer(new Buffer('fee0a1f7afebf9d2a5a80c0c98a31c709681cce195cbcd06342b517970c0be1e', 'hex'))});
-  ecdsa.pubkey = new Pubkey({
->>>>>>> cd4583f9
-    point: point(BN().fromBuffer(new Buffer('ac242d242d23be966085a2b2b893d989f824e06c9ad0395a8a52f055ba39abb2', 'hex')),
-    BN().fromBuffer(new Buffer('4836ab292c105a711ed10fcfd30999c31ff7c02456147747e03e739ad527c380', 'hex')))
-  });
+  ecdsa.privkey = new PrivateKey(BN().fromBuffer(new Buffer('fee0a1f7afebf9d2a5a80c0c98a31c709681cce195cbcd06342b517970c0be1e', 'hex')));
+  ecdsa.pubkey = new PublicKey(Point(BN().fromBuffer(new Buffer('ac242d242d23be966085a2b2b893d989f824e06c9ad0395a8a52f055ba39abb2', 'hex'))));
 
   describe('#set', function() {
     
@@ -61,16 +44,8 @@
       var r = BN('71706645040721865894779025947914615666559616020894583599959600180037551395766', 10);
       var s = BN('109412465507152403114191008482955798903072313614214706891149785278625167723646', 10);
       var ecdsa = new ECDSA();
-<<<<<<< HEAD
-      ecdsa.keypair = new Keypair();
-      ecdsa.keypair.privkey = PrivateKey();
-      ecdsa.keypair.privkey.bn = BN().fromBuffer(Hash.sha256(new Buffer('test')));
-      ecdsa.keypair.privkey2pubkey();
-=======
-      ecdsa.privkey = Privkey();
-      ecdsa.privkey.bn = BN().fromBuffer(Hash.sha256(new Buffer('test')));
+      ecdsa.privkey = PrivateKey(BN().fromBuffer(Hash.sha256(new Buffer('test'))));
       ecdsa.privkey2pubkey();
->>>>>>> cd4583f9
       ecdsa.hashbuf = hashbuf;
       ecdsa.sig = new Signature({r: r, s: s});
       ecdsa.calci();
