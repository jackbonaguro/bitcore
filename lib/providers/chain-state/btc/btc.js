const config = require('../../../config');
const JSONStream = require('JSONStream');
const ListTransactionsStream = require('./transforms');
const Storage = require('../../../services/storage');
const mongoose = require('mongoose');
const Wallet = mongoose.model('Wallet');
const WalletAddress = mongoose.model('WalletAddress');
const Transaction = mongoose.model('Transaction');
const Coin = mongoose.model('Coin');
const Block = mongoose.model('Block');
const RPC = require('../../../rpc');

function BTCStateProvider(chain) {
  this.chain = chain || 'BTC';
  this.chain = this.chain.toUpperCase();
}

BTCStateProvider.prototype.getRPC = function(network) {
  const RPC_PEER = config.chains[this.chain][network].rpc;
  const {username, password, host, port} = RPC_PEER;
  return new RPC(username, password, host, port);
};

BTCStateProvider.prototype.streamAddressUtxos = function(
  network,
  address,
  stream,
  args
) {
  if (typeof address !== 'string' || !this.chain || !network) {
    throw 'Missing required param';
  }
  network = network.toLowerCase();
  let query = { chain: this.chain, network, address };
  const unspent = args.unspent;
  if (unspent) {
    query.spentHeight = { $lt: 0 };
  }
  Storage.apiStreamingFind(Coin, query, stream);
};

BTCStateProvider.prototype.getBalanceForAddress = function(network, address) {
  let query = { chain: this.chain, network, address };
  return Coin.getBalance({ query }).exec();
};

BTCStateProvider.prototype.getBalanceForWallet = async function(walletId) {
  let query = { wallets: walletId };
  return Coin.getBalance({ query }).exec();
};

BTCStateProvider.prototype.getBlocks = async function(
  network,
  sinceBlock,
  args
) {
  let { limit } = args || {};
  if (!this.chain || !network) {
    throw 'Missing required param';
  }
  network = network.toLowerCase();
  let query = { chain: this.chain, network, processed: true };
  if (sinceBlock) {
    let height = parseInt(sinceBlock, 10);
    if (Number.isNaN(height) || height.toString(10) !== sinceBlock) {
      throw 'invalid block id provided';
    }
    query.height = { $gt: height };
  }
  let blocks = await Block.find(query)
    .sort({ height: -1 })
    .limit(limit || 100)
    .exec();
  if (!blocks) {
    throw 'blocks not found';
  }
  let transformedBlocks = blocks.map(block =>
    Block._apiTransform(block, { object: true })
  );
  return transformedBlocks;
};

BTCStateProvider.prototype.getBlock = async function(network, blockId) {
  if (typeof blockId !== 'string' || !this.chain || !network) {
    throw 'Missing required param';
  }
  network = network.toLowerCase();
  let query = { chain: this.chain, network, processed: true };
  if (blockId.length === 64) {
    query.hash = blockId;
  } else {
    let height = parseInt(blockId, 10);
    if (Number.isNaN(height) || height.toString(10) !== blockId) {
      throw 'invalid block id provided';
    }
    query.height = height;
  }
  let block = await Block.findOne(query).exec();
  if (!block) {
    throw 'block not found';
  }
  return Block._apiTransform(block, { object: true });
};

BTCStateProvider.prototype.streamTransactions = function(
  network,
  stream,
  args
) {
  if (!this.chain || !network) {
    throw 'Missing chain or network';
  }
  network = network.toLowerCase();
  let query = { chain: this.chain, network };
  if (args.blockHeight) {
    query.blockHeight = parseInt(args.blockHeight);
  }
  if (args.blockHash) {
    query.blockHash = args.blockHash;
  }
  Transaction.getTransactions({ query })
    .pipe(JSONStream.stringify())
    .pipe(stream);
};

BTCStateProvider.prototype.streamTransaction = function(network, txId, stream) {
  if (typeof txId !== 'string' || !this.chain || !network || !stream) {
    throw 'Missing required param';
  }
  network = network.toLowerCase();
  let query = { chain: this.chain, network, txid: txId };
  Transaction.getTransactions({ query })
    .pipe(JSONStream.stringify())
    .pipe(stream);
};

BTCStateProvider.prototype.createWallet = async function(params) {
  const {network, name, pubKey, path} = params;
  if (typeof name !== 'string' || !network) {
    throw 'Missing required param';
  }
  return Wallet.create({
    chain: this.chain,
    network,
    name,
    pubKey,
    path
  });
};

BTCStateProvider.prototype.getWallet = async function(params) {
  const {pubKey} = params;
  let wallet = await Wallet.findOne({ pubKey }).exec();
  return wallet;
};

BTCStateProvider.prototype.streamWalletAddresses = function(
  network,
  walletId,
  stream
) {
  let query = { wallet: walletId };
  Storage.apiStreamingFind(WalletAddress, query, stream);
};

<<<<<<< HEAD
BTCStateProvider.prototype.updateWallet = async function(params) {
  const {wallet, addresses} = params;
  return WalletAddress.updateCoins({wallet,addresses});
=======
BTCStateProvider.prototype.updateWallet = async function(
  network,
  wallet,
  addresses
) {
  return WalletAddress.updateCoins(wallet, addresses);
>>>>>>> cf52b6b9
};

BTCStateProvider.prototype.streamWalletTransactions = async function(
  network,
  wallet,
  stream,
  args
) {
  let query = {
    chain: this.chain,
    network,
    wallets: wallet._id
  };
  if (args) {
    if (args.startBlock) {
      query.blockHeight = { $gte: parseInt(args.startBlock) };
    }
    if (args.endBlock) {
      query.blockHeight = query.blockHeight || {};
      query.blockHeight.$lte = parseInt(args.endBlock);
    }
    if (args.startDate) {
      query.blockTimeNormalized = { $gte: new Date(args.startDate) };
    }
    if (args.endDate) {
      query.blockTimeNormalized = query.blockTimeNormalized || {};
      query.blockTimeNormalized.$lt = new Date(args.endDate);
    }
  }
  let transactionStream = Transaction.getTransactions({ query });
  let listTransactionsStream = new ListTransactionsStream(wallet);
  transactionStream.pipe(listTransactionsStream).pipe(stream);
};

BTCStateProvider.prototype.getWalletBalance = async function(params) {
  let query = { wallets: params.wallet._id };
  return Coin.getBalance({ query }).exec();
};

BTCStateProvider.prototype.streamWalletUtxos = function(params) {
  const {wallet, args={}, stream} = params;
  let query = { wallets: wallet._id };
  if (args.includeSpent !== 'true') {
    query.spentHeight = { $lt: 0 };
  }
  Storage.apiStreamingFind(Coin, query, stream);
};

BTCStateProvider.prototype.broadcastTransaction = async function(
  network,
  rawTx
) {
  let txPromise = new Promise((resolve, reject) => {
    this.getRPC(network).sendTransaction(rawTx, (err, result) => {
      if (err) {
        reject(err);
      } else {
        resolve(result);
      }
    });
  });
  return txPromise;
};

module.exports = BTCStateProvider;<|MERGE_RESOLUTION|>--- conflicted
+++ resolved
@@ -163,18 +163,9 @@
   Storage.apiStreamingFind(WalletAddress, query, stream);
 };
 
-<<<<<<< HEAD
 BTCStateProvider.prototype.updateWallet = async function(params) {
   const {wallet, addresses} = params;
   return WalletAddress.updateCoins({wallet,addresses});
-=======
-BTCStateProvider.prototype.updateWallet = async function(
-  network,
-  wallet,
-  addresses
-) {
-  return WalletAddress.updateCoins(wallet, addresses);
->>>>>>> cf52b6b9
 };
 
 BTCStateProvider.prototype.streamWalletTransactions = async function(
