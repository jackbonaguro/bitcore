<div class="line-bot row ng-cloak" data-ng-hide="!tx" data-ng-cloak>
  <div class="col-xs-12 col-md-6">
    <div class="h5 ellipsis">
      <a class="btn-expand" href="#" title="Show/Hide items details" data-ng-click="itemsExpanded = !itemsExpanded">
        <span class="glyphicon glyphicon-plus-sign" data-ng-class="{'glyphicon-minus-sign': itemsExpanded}"></span>
      </a>
      <a class="txid" href="/tx/{{tx.txid}}">{{tx.txid}}</a>
      <span class="btn-copy" clip-copy="tx.txid"></span>
    </div>
  </div>
  <div class="col-xs-12 col-md-6 text-right">
    <div data-ng-show="tx.firstSeenTs">
      first seen at 
      <time>{{tx.firstSeenTs * 1000 | date:'medium'}}</time>
    </div>
    <div data-ng-show="tx.time && !tx.firstSeenTs">
      mined at
      <time>{{tx.time * 1000 | date:'medium'}}</time>
    </div>
  </div>
</div>
<div class="row line-mid">
  <div class="col-md-5">
    <div class="row" data-ng-if="tx.isCoinBase">
      <div class="col-md-12 transaction-vin-vout" data-ng-repeat="vin in tx.vin">
        <div class="ellipsis">
          <span>No Inputs (Newly Generated Coins)</span>
        </div>
      </div>
    </div>
    <div class="row" data-ng-if="!tx.isCoinBase">

      <!-- Simple view -->
      <div data-ng-if="!itemsExpanded" data-ng-init="currentInNoExpanded=0; sizeInNoExpanded=5">
        <div class="panel panel-default" data-ng-repeat="vin in tx.vinSimple| startFrom:currentInNoExpanded*sizeInNoExpanded | limitTo:sizeInNoExpanded">
          <div class="panel-body transaction-vin-vout">
            <div class="pull-right btc-value" data-ng-class="{'text-danger': $root.currentAddr == vin.addr}">
              {{$root.currency.getConvertion(vin.value) || vin.value + ' BTC'}}
            </div>
            <div class="ellipsis">
              <span data-ng-show="vin.notAddr">{{vin.addr}}</span>
              <span class="text-muted" title="Current Bitcoin Address" data-ng-show="vin.addr == $root.currentAddr">{{vin.addr}}</span>
              <a href="/address/{{vin.addr}}" data-ng-show="!vin.notAddr && vin.addr != $root.currentAddr">{{vin.addr}}</a>
            </div>
            <div data-ng-show="vin.unconfirmedInput" class="text-danger"> <span class="glyphicon glyphicon-warning-sign"></span> (Input unconfirmed)</div>
            <div data-ng-show="vin.dbError" class="text-danger"> <span class="glyphicon glyphicon-warning-sign"></span> Incoherence in levelDB detected, please resync</div>
            <div data-ng-show="vin.doubleSpentTxID" class="text-danger"> <span class="glyphicon glyphicon-warning-sign"></span> Double spent attempt detected. From tx:
              <a href="/tx/{{vin.doubleSpentTxID}}">{{vin.doubleSpentTxID}},{{vin.doubleSpentIndex}}</a>
            </div>
          </div>
        </div>
        <div class="showmore_collapse text-right" data-ng-show="tx.vinSimple.length > 5" data-ng-class="{ 'hidden': itemsExpanded}">
          <a href="#" ng-hide="sizeInNoExpanded != tx.vinSimple.length" ng-click="currentInNoExpanded=0; sizeInNoExpanded=5"><small>...less</small></a>
          <a href="#" ng-hide="currentInNoExpanded >= tx.vinSimple.length/sizeInNoExpanded - 1" ng-click="currentInNoExpanded=0; sizeInNoExpanded=tx.vinSimple.length"><small>more...</small></a>
        </div>
      </div>

      <!-- Full view -->
      <div data-ng-if="itemsExpanded" data-ng-init="currentInExpanded=0; sizeInExpanded=(from_vin) ? tx.vin.length : 5; fromVinCollapsed=(from_vin)">
        <a href="#" data-ng-show="(from_vin) && tx.vin.length > 1" data-ng-class="{'text-muted': fromVinCollapsed}" data-ng-click="currentInExpanded=0; sizeInExpanded=tx.vin.length;fromVinCollapsed=1"><small>show input {{ v_index }}</small></a>
        <a href="#" data-ng-show="(from_vin) && tx.vin.length > 1" data-ng-class="{'text-muted': !fromVinCollapsed}" data-ng-click="currentInExpanded=0; sizeInExpanded=tx.vin.length;fromVinCollapsed=0"><small>show all</small></a>
        <div class="panel panel-default" data-ng-repeat="vin in tx.vin| startFrom:currentInExpanded*sizeInExpanded | limitTo:sizeInExpanded" data-ng-if="fromVinCollapsed ? v_index == vin.n : 1">
          <div class="panel-body transaction-vin-vout">
            <div class="pull-right btc-value">
              {{$root.currency.getConvertion(vin.value) || vin.value + ' BTC'}}
            </div>
            <div class="ellipsis">
              <a class="glyphicon glyphicon-chevron-right" href="/tx/{{vin.txid}}/>/{{vin.vout}}" title="Outpoint: {{vin.txid}},{{vin.vout}}"></a>&nbsp;&nbsp;
              <span data-ng-show="vin.notAddr">{{vin.addr}}</span>
              <a href="/address/{{vin.addr}}" data-ng-show="!vin.notAddr">{{vin.addr}}</a>
            </div>
            <div data-ng-show="vin.unconfirmedInput" class="text-danger"> <span class="glyphicon glyphicon-warning-sign"></span> (Input unconfirmed)</div>
            <div data-ng-show="vin.dbError" class="text-danger"> <span class="glyphicon glyphicon-warning-sign"></span> Incoherence in levelDB detected, please resync</div>
            <div data-ng-show="vin.doubleSpentTxID" class="text-danger"> <span class="glyphicon glyphicon-warning-sign"></span> Double spent attempt detected. From tx:
              <a href="/tx/{{vin.doubleSpentTxID}}">{{vin.doubleSpentTxID}},{{vin.doubleSpentIndex}}</a>
            </div>
          </div>
          <div class="col-md-12">
<<<<<<< HEAD
            <div style="word-wrap:break-word" data-ng-class="{true: 'v_highlight', false: ''}[from_vin == true && v_index == vin.n]">
              <small class="text-muted">
                <strong>scriptSig</strong>
                {{vin.scriptSig.asm}}
              </small>
=======
            <div class="panel panel-default">
              <div class="panel-body" style="word-wrap:break-word" data-ng-class="{true: 'v_highlight', false: ''}[from_vin == true && v_index == vin.n]">
                <small>
                  <strong>scriptSig</strong>
                  <span data-ng-repeat="item in vin.scriptSig.asm | split:' '">
                    <span>{{item}}</span><br><br>
                  </span>
                </small>
              </div>
>>>>>>> 6486d9a7
            </div>
          </div>
        </div>
        <div class="showmore_collapse text-right" data-ng-show="tx.vin.length > 5 && !fromVinCollapsed" data-ng-class="{ 'hidden': !itemsExpanded}">
          <a href="#" ng-hide="sizeInExpanded != tx.vin.length" ng-click="currentInExpanded=0; sizeInExpanded=5"><small>...less</small></a>
          <a href="#" data-ng-class="{true: 'v_highlight_more', false: ''}[from_vin == true && v_index > 5]" ng-hide="currentInExpanded >= tx.vin.length/sizeInExpanded - 1" ng-click="currentInExpanded=0; sizeInExpanded=tx.vin.length"><small>more...</small></a>
        </div>
      </div>
    </div>
  </div>
  <div class="col-md-1 col-xs-12">
    <div class="hidden-xs hidden-sm text-center">
      <span class="lead glyphicon glyphicon-chevron-right text-muted"></span>
    </div>
    <div class="hidden-md hidden-lg text-center">
      <span class="lead glyphicon glyphicon-chevron-down text-muted"></span>
    </div>
  </div>
  <div class="col-md-6">
    <div class="row">

      <!-- Simple view -->
      <div data-ng-if="!itemsExpanded" data-ng-init="currentOutNoExpanded=0; sizeOutNoExpanded=5">
        <div data-ng-repeat="vout in tx.voutSimple| startFrom:currentOutNoExpanded*sizeOutNoExpanded | limitTo:sizeOutNoExpanded">
          <div class="transaction-vin-vout panel panel-default">
            <div class="panel-body">
              <div class="pull-right btc-value" data-ng-class="{'text-success': $root.currentAddr == vout.addr}">
                {{$root.currency.getConvertion(vout.value) || vout.value + ' BTC' }}
                <span class="text-danger" data-ng-show="vout.isSpent" tooltip="Output is spent" tooltip-placement="left">(S)</span>
                <span class="text-success" data-ng-show="!vout.isSpent"  tooltip="Output is unspent" tooltip-placement="left">(U)</span>
              </div>

              <div class="ellipsis">
                <span data-ng-show="vout.notAddr">{{vout.addr}}</span>
                <span class="text-muted" title="Current Bitcoin Address" data-ng-show="address == $root.currentAddr" data-ng-repeat="address in vout.addr.split(',')">{{vout.addr}}</span>
                <a href="/address/{{address}}"  data-ng-show="!vout.notAddr && address != $root.currentAddr" data-ng-repeat="address in vout.addr.split(',')">{{address}}</a>
              </div>
            </div>
          </div>
        </div>
        <div class="showmore_collapse text-right" data-ng-show="tx.voutSimple.length > 5" data-ng-class="{ 'hidden': itemsExpanded}">
          <a href="#" ng-hide="sizeOutNoExpanded != tx.voutSimple.length" ng-click="currentOutNoExpanded=0; sizeOutNoExpanded=5"><small>...less</small></a>
          <a href="#" ng-hide="currentOutNoExpanded >= tx.voutSimple.length/sizeOutNoExpanded - 1" ng-click="currentOutNoExpanded=0; sizeOutNoExpanded=tx.voutSimple.length"><small>more...</small></a>
        </div>
      </div>

      <!-- Full view -->
      <div data-ng-if="itemsExpanded" data-ng-init="currentOutExpanded=0; sizeOutExpanded=(from_vout) ? tx.vout.length : 5; fromVoutCollapsed=(from_vout)">

        <a href="#" data-ng-show="(from_vout) && tx.vout.length > 1" data-ng-class="{'text-muted': fromVoutCollapsed}" data-ng-click="currentOutExpanded=0; sizeOutExpanded=tx.vout.length;fromVoutCollapsed=1"><small>show output {{ v_index }}</small></a>
        <a href="#" data-ng-show="(from_vout) && tx.vout.length > 1" data-ng-class="{'text-muted': !fromVoutCollapsed}" data-ng-click="currentOutExpanded=0; sizeOutExpanded=tx.vout.length;fromVoutCollapsed=0"><small>show all</small></a>
        <div data-ng-repeat="vout in tx.vout| startFrom:currentOutExpanded*sizeOutExpanded | limitTo:sizeOutExpanded" data-ng-if="fromVoutCollapsed ? v_index == vout.n : 1">
          <div class="panel panel-default transaction-vin-vout">
            <div class="panel-body">
              <div class="pull-right btc-value">
                <p>{{$root.currency.getConvertion(vout.value) || vout.value + ' BTC'}}
                  <span class="text-success" data-ng-show="!vout.spentTxId" tooltip="Output is unspent" tooltip-placement="left">(U)</span>
                  <a class="glyphicon glyphicon-chevron-right" data-ng-show="vout.spentTxId" href="/tx/{{vout.spentTxId}}/</{{vout.spentIndex}}" title="Spent at: {{vout.spentTxId}},{{vout.spentIndex}}"></a>&nbsp;&nbsp;
                </p>
              </div>
              <div class="ellipsis">
                <a href="/address/{{address}}" data-ng-repeat="address in vout.scriptPubKey.addresses">{{address}}</a>
              </div>
            </div>
          </div>
          <div style="word-wrap:break-word" data-ng-class="{true: 'v_highlight', false: ''}[from_vout == true && v_index == vout.n]">
            <small>
              <p>
              <strong>Type</strong>
              {{vout.scriptPubKey.type}}
              </p>
              <p>
              <strong>scriptPubKey</strong>
              {{vout.scriptPubKey.asm}}
              </p>
            </small>
          </div>
        </div>
        <div class="showmore_collapse text-right" data-ng-show="tx.vout.length > 5 && !fromVoutCollapsed" data-ng-class="{ 'hidden': !itemsExpanded}">
          <a href="#" ng-hide="sizeOutExpanded != tx.vout.length" ng-click="currentOutExpanded=0; sizeOutExpanded=5"><small>...less</small></a>
          <a href="#" data-ng-class="{true: 'v_highlight_more', false: ''}[from_vout == true && v_index > 5]" ng-hide="currentOutExpanded >= tx.vout.length/sizeOutExpanded - 1" ng-click="currentOutExpanded=0; sizeOutExpanded=tx.vout.length"><small>more...</small></a>
        </div>
      </div>
    </div>
  </div>
</div>

<div class="well well-sm bgwhite ellipsis" data-ng-if="itemsExpanded && !block.hash">
  <strong>BlockHash</strong> <a class="text-muted" href="/block/{{tx.blockhash}}">{{tx.blockhash}}</a>
  <span class="btn-copy" clip-copy="tx.blockhash"></span>
</div>

<div class="line-top row ng-cloak" data-ng-hide="!tx" data-ng-cloak>
  <div class="col-xs-12 col-sm-4 col-md-4">
    <span data-ng-show="!tx.isCoinBase &&  !isNaN(parseFloat(tx.fees))" class="txvalues txvalues-default">Fees: {{$root.currency.getConvertion(tx.fees) || tx.fees + 'BTC'}} </span>
  </div>
  <div class="col-xs-12 col-sm-8 col-md-8 text-right">
    <span data-ng-show="tx.confirmations" class="txvalues txvalues-success">{{tx.confirmations}} Confirmations</span>
    <span data-ng-show="!tx.confirmations" class="txvalues txvalues-danger">Unconfirmed Transaction!</span>
    <span class="txvalues txvalues-primary">{{$root.currency.getConvertion(tx.valueOut) || tx.valueOut + ' BTC' }}</span>
  </div>
</div><|MERGE_RESOLUTION|>--- conflicted
+++ resolved
@@ -1,14 +1,14 @@
 <div class="line-bot row ng-cloak" data-ng-hide="!tx" data-ng-cloak>
-  <div class="col-xs-12 col-md-6">
+  <div class="col-xs-12 col-md-8">
     <div class="h5 ellipsis">
-      <a class="btn-expand" href="#" title="Show/Hide items details" data-ng-click="itemsExpanded = !itemsExpanded">
+      <a class="btn-expand m10h" href="#" title="Show/Hide items details" data-ng-click="itemsExpanded = !itemsExpanded">
         <span class="glyphicon glyphicon-plus-sign" data-ng-class="{'glyphicon-minus-sign': itemsExpanded}"></span>
       </a>
       <a class="txid" href="/tx/{{tx.txid}}">{{tx.txid}}</a>
       <span class="btn-copy" clip-copy="tx.txid"></span>
     </div>
   </div>
-  <div class="col-xs-12 col-md-6 text-right">
+  <div class="col-xs-12 col-md-4 text-right">
     <div data-ng-show="tx.firstSeenTs">
       first seen at 
       <time>{{tx.firstSeenTs * 1000 | date:'medium'}}</time>
@@ -30,7 +30,7 @@
     </div>
     <div class="row" data-ng-if="!tx.isCoinBase">
 
-      <!-- Simple view -->
+      <!-- <<< Simple view -->
       <div data-ng-if="!itemsExpanded" data-ng-init="currentInNoExpanded=0; sizeInNoExpanded=5">
         <div class="panel panel-default" data-ng-repeat="vin in tx.vinSimple| startFrom:currentInNoExpanded*sizeInNoExpanded | limitTo:sizeInNoExpanded">
           <div class="panel-body transaction-vin-vout">
@@ -55,46 +55,44 @@
         </div>
       </div>
 
-      <!-- Full view -->
+      <!-- <<< Full view -->
       <div data-ng-if="itemsExpanded" data-ng-init="currentInExpanded=0; sizeInExpanded=(from_vin) ? tx.vin.length : 5; fromVinCollapsed=(from_vin)">
-        <a href="#" data-ng-show="(from_vin) && tx.vin.length > 1" data-ng-class="{'text-muted': fromVinCollapsed}" data-ng-click="currentInExpanded=0; sizeInExpanded=tx.vin.length;fromVinCollapsed=1"><small>show input {{ v_index }}</small></a>
-        <a href="#" data-ng-show="(from_vin) && tx.vin.length > 1" data-ng-class="{'text-muted': !fromVinCollapsed}" data-ng-click="currentInExpanded=0; sizeInExpanded=tx.vin.length;fromVinCollapsed=0"><small>show all</small></a>
-        <div class="panel panel-default" data-ng-repeat="vin in tx.vin| startFrom:currentInExpanded*sizeInExpanded | limitTo:sizeInExpanded" data-ng-if="fromVinCollapsed ? v_index == vin.n : 1">
-          <div class="panel-body transaction-vin-vout">
-            <div class="pull-right btc-value">
-              {{$root.currency.getConvertion(vin.value) || vin.value + ' BTC'}}
-            </div>
-            <div class="ellipsis">
-              <a class="glyphicon glyphicon-chevron-right" href="/tx/{{vin.txid}}/>/{{vin.vout}}" title="Outpoint: {{vin.txid}},{{vin.vout}}"></a>&nbsp;&nbsp;
-              <span data-ng-show="vin.notAddr">{{vin.addr}}</span>
-              <a href="/address/{{vin.addr}}" data-ng-show="!vin.notAddr">{{vin.addr}}</a>
-            </div>
-            <div data-ng-show="vin.unconfirmedInput" class="text-danger"> <span class="glyphicon glyphicon-warning-sign"></span> (Input unconfirmed)</div>
-            <div data-ng-show="vin.dbError" class="text-danger"> <span class="glyphicon glyphicon-warning-sign"></span> Incoherence in levelDB detected, please resync</div>
-            <div data-ng-show="vin.doubleSpentTxID" class="text-danger"> <span class="glyphicon glyphicon-warning-sign"></span> Double spent attempt detected. From tx:
-              <a href="/tx/{{vin.doubleSpentTxID}}">{{vin.doubleSpentTxID}},{{vin.doubleSpentIndex}}</a>
-            </div>
+        <div data-ng-repeat="vin in tx.vin| startFrom:currentInExpanded*sizeInExpanded | limitTo:sizeInExpanded" data-ng-if="fromVinCollapsed ? v_index == vin.n : 1">
+          <div class="panel panel-default transaction-vin-vout">
+            <div class="panel-body">
+              <div class="pull-right btc-value">
+                {{$root.currency.getConvertion(vin.value) || vin.value + ' BTC'}}
+              </div>
+              <div class="ellipsis">
+                <a class="glyphicon glyphicon-chevron-right" href="/tx/{{vin.txid}}/>/{{vin.vout}}" title="Outpoint: {{vin.txid}},{{vin.vout}}"></a>&nbsp;&nbsp;
+                <span data-ng-show="vin.notAddr">{{vin.addr}}</span>
+                <a href="/address/{{vin.addr}}" data-ng-show="!vin.notAddr">{{vin.addr}}</a>
+              </div>
+              <div data-ng-show="vin.unconfirmedInput" class="text-danger"> 
+                <span class="glyphicon glyphicon-warning-sign"></span> (Input unconfirmed)
+              </div>
+              <div data-ng-show="vin.dbError" class="text-danger"> 
+                <span class="glyphicon glyphicon-warning-sign"></span> 
+                Incoherence in levelDB detected, please resync
+              </div>
+              <div data-ng-show="vin.doubleSpentTxID" class="text-danger"> 
+                <span class="glyphicon glyphicon-warning-sign"></span> 
+                Double spent attempt detected. From tx:
+                <a href="/tx/{{<vin class=""></vin>doubleSpentTxID}}">{{vin.doubleSpentTxID}},{{vin.doubleSpentIndex}}</a>
+              </div>
+            </div> <!-- END OF PANEL BODY -->
+          </div> <!-- END OF PANEL-DEFAULT -->
+          <div class="small" style="margin-left:0.7em; word-wrap:break-word;" data-ng-class="{true: 'v_highlight', false: ''}[from_vin == true && v_index == vin.n]" >
+            <p><strong>scriptSig</strong></p>
+              <div data-ng-repeat="item in vin.scriptSig.asm | split:' '" class="">
+                <p class="col-md-11 ellipsis text-muted">{{item}}</p>
+                <p class="btn-copy" clip-copy="item"></p>
+              </div>
           </div>
-          <div class="col-md-12">
-<<<<<<< HEAD
-            <div style="word-wrap:break-word" data-ng-class="{true: 'v_highlight', false: ''}[from_vin == true && v_index == vin.n]">
-              <small class="text-muted">
-                <strong>scriptSig</strong>
-                {{vin.scriptSig.asm}}
-              </small>
-=======
-            <div class="panel panel-default">
-              <div class="panel-body" style="word-wrap:break-word" data-ng-class="{true: 'v_highlight', false: ''}[from_vin == true && v_index == vin.n]">
-                <small>
-                  <strong>scriptSig</strong>
-                  <span data-ng-repeat="item in vin.scriptSig.asm | split:' '">
-                    <span>{{item}}</span><br><br>
-                  </span>
-                </small>
-              </div>
->>>>>>> 6486d9a7
-            </div>
-          </div>
+        </div>
+        <div class="text-left">
+          <a href="#" data-ng-show="(from_vin) && tx.vin.length > 1" data-ng-class="{'text-muted': fromVinCollapsed}" data-ng-click="currentInExpanded=0; sizeInExpanded=tx.vin.length;fromVinCollapsed=1"><small>show input {{ v_index }}</small></a>
+          <a href="#" data-ng-show="(from_vin) && tx.vin.length > 1" data-ng-class="{'text-muted': !fromVinCollapsed}" data-ng-click="currentInExpanded=0; sizeInExpanded=tx.vin.length;fromVinCollapsed=0"><small>show all</small></a>
         </div>
         <div class="showmore_collapse text-right" data-ng-show="tx.vin.length > 5 && !fromVinCollapsed" data-ng-class="{ 'hidden': !itemsExpanded}">
           <a href="#" ng-hide="sizeInExpanded != tx.vin.length" ng-click="currentInExpanded=0; sizeInExpanded=5"><small>...less</small></a>
@@ -114,7 +112,7 @@
   <div class="col-md-6">
     <div class="row">
 
-      <!-- Simple view -->
+      <!-- Simple view >>> -->
       <div data-ng-if="!itemsExpanded" data-ng-init="currentOutNoExpanded=0; sizeOutNoExpanded=5">
         <div data-ng-repeat="vout in tx.voutSimple| startFrom:currentOutNoExpanded*sizeOutNoExpanded | limitTo:sizeOutNoExpanded">
           <div class="transaction-vin-vout panel panel-default">
@@ -139,37 +137,37 @@
         </div>
       </div>
 
-      <!-- Full view -->
+      <!-- Full view >>> -->
       <div data-ng-if="itemsExpanded" data-ng-init="currentOutExpanded=0; sizeOutExpanded=(from_vout) ? tx.vout.length : 5; fromVoutCollapsed=(from_vout)">
-
-        <a href="#" data-ng-show="(from_vout) && tx.vout.length > 1" data-ng-class="{'text-muted': fromVoutCollapsed}" data-ng-click="currentOutExpanded=0; sizeOutExpanded=tx.vout.length;fromVoutCollapsed=1"><small>show output {{ v_index }}</small></a>
-        <a href="#" data-ng-show="(from_vout) && tx.vout.length > 1" data-ng-class="{'text-muted': !fromVoutCollapsed}" data-ng-click="currentOutExpanded=0; sizeOutExpanded=tx.vout.length;fromVoutCollapsed=0"><small>show all</small></a>
         <div data-ng-repeat="vout in tx.vout| startFrom:currentOutExpanded*sizeOutExpanded | limitTo:sizeOutExpanded" data-ng-if="fromVoutCollapsed ? v_index == vout.n : 1">
           <div class="panel panel-default transaction-vin-vout">
             <div class="panel-body">
               <div class="pull-right btc-value">
-                <p>{{$root.currency.getConvertion(vout.value) || vout.value + ' BTC'}}
+                <spam>{{$root.currency.getConvertion(vout.value) || vout.value + ' BTC'}}
                   <span class="text-success" data-ng-show="!vout.spentTxId" tooltip="Output is unspent" tooltip-placement="left">(U)</span>
                   <a class="glyphicon glyphicon-chevron-right" data-ng-show="vout.spentTxId" href="/tx/{{vout.spentTxId}}/</{{vout.spentIndex}}" title="Spent at: {{vout.spentTxId}},{{vout.spentIndex}}"></a>&nbsp;&nbsp;
-                </p>
+                </spam>
               </div>
               <div class="ellipsis">
                 <a href="/address/{{address}}" data-ng-repeat="address in vout.scriptPubKey.addresses">{{address}}</a>
               </div>
             </div>
           </div>
-          <div style="word-wrap:break-word" data-ng-class="{true: 'v_highlight', false: ''}[from_vout == true && v_index == vout.n]">
-            <small>
-              <p>
-              <strong>Type</strong>
-              {{vout.scriptPubKey.type}}
+          <div style="padding-left: 0.7em; padding-bottom: 2em; word-wrap:break-word" data-ng-class="{true: 'v_highlight', false: ''}[from_vout == true && v_index == vout.n]">
+              <p class="small">
+                <strong>Type</strong>
+                <span class="text-muted">{{vout.scriptPubKey.type}}</span>
               </p>
-              <p>
-              <strong>scriptPubKey</strong>
-              {{vout.scriptPubKey.asm}}
-              </p>
-            </small>
+              <div class="small">
+                <p><strong>scriptPubKey</strong></p>
+                <span class="col-md-11 text-muted ellipsis">{{vout.scriptPubKey.asm}}</span>
+                <span class="btn-copy col-md-1" clip-copy="tx.txid"></span>
+              </div>
           </div>
+        </div>
+        <div class="text-right">
+          <a href="#" class="text-right" data-ng-show="(from_vout) && tx.vout.length > 1" data-ng-class="{'text-muted': fromVoutCollapsed}" data-ng-click="currentOutExpanded=0; sizeOutExpanded=tx.vout.length;fromVoutCollapsed=1"><small>show output {{ v_index }}</small></a>
+          <a href="#" class="text-right" data-ng-show="(from_vout) && tx.vout.length > 1" data-ng-class="{'text-muted': !fromVoutCollapsed}" data-ng-click="currentOutExpanded=0; sizeOutExpanded=tx.vout.length;fromVoutCollapsed=0"><small>show all</small></a>
         </div>
         <div class="showmore_collapse text-right" data-ng-show="tx.vout.length > 5 && !fromVoutCollapsed" data-ng-class="{ 'hidden': !itemsExpanded}">
           <a href="#" ng-hide="sizeOutExpanded != tx.vout.length" ng-click="currentOutExpanded=0; sizeOutExpanded=5"><small>...less</small></a>
