--- conflicted
+++ resolved
@@ -27,12 +27,7 @@
     "ethers": "4.0.37",
     "ripple-binary-codec": "0.2.4",
     "ripple-keypairs": "0.11.0",
-<<<<<<< HEAD
-    "ripple-lib": "1.3.3",
-    "ripple-binary-codec": "^0.2.4",
-=======
     "ripple-lib": "1.4.2",
->>>>>>> 4f05f0a1
     "web3": "1.2.1"
   },
   "devDependencies": {
