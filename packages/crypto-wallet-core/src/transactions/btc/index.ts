--- conflicted
+++ resolved
@@ -47,11 +47,7 @@
       tx.change(change);
     }
     for (const recipient of recipients) {
-<<<<<<< HEAD
-      tx.to(recipient.address, recipient.amount.toFixed(0));
-=======
       tx.to(recipient.address, parseInt(recipient.amount));
->>>>>>> ff706b15
     }
     return tx.uncheckedSerialize();
   }
