--- conflicted
+++ resolved
@@ -37,15 +37,10 @@
     // https://github.com/sipa/bips/blob/bip-schnorr/bip-schnorr/test-vectors.csv
 
     it('Sign/Verify Test 2', function() {
-<<<<<<< HEAD
-        let hashbuf = Buffer.from('0000000000000000000000000000000000000000000000000000000000000000', 'hex');
-        let privkey = new Privkey(BN.fromBuffer('0000000000000000000000000000000000000000000000000000000000000001','hex'), 'livenet');
-=======
         let hashbuf = (new BN(0)).toBuffer({ size: 32 });
         let privbn = new BN(1);
-        // privbn.toBuffer({ size: 32});
+        
         let privkey = new Privkey(privbn);
->>>>>>> 02dbed75
 
         let schnorrSig = Schnorr({
             hashbuf: hashbuf,
@@ -55,15 +50,8 @@
         });
         schnorrSig.sign();
 
-<<<<<<< HEAD
-        let verified = snorr.verify().verified;
-        console.log(schnorrSig);
-        verified.should.equal(true);
-        
-=======
         let verified = schnorrSig.verify().verified;
         verified.should.equal(true); 
->>>>>>> 02dbed75
     });
 
     it("Sign/Verify 3",  function() {
