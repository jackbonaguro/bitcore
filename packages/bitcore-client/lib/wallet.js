const fs = require('fs');
const Bcrypt = require('bcrypt');
const Encrypter = require('./encryption');
const Mnemonic = require('bitcore-mnemonic');
const Client = require('./client');
const Storage = require('./storage');
const txProvider = require('../lib/providers/tx-provider');
<<<<<<< HEAD
const util = require('util');
const accessAsync = util.promisify(fs.access);
const config = ('../lib/config');
=======
>>>>>>> a25b670d

class Wallet {
  constructor(params) {
    Object.assign(this, params);
    if (!this.masterKey) {
      return new Wallet(this.create(params));
    }
    this.baseUrl = this.baseUrl || `http://127.0.0.1:3000/api/${this.chain}/${this.network}`;
    this.client = new Client({
      baseUrl: this.baseUrl,
      authKey: this.getAuthSigningKey()
    });
  }

  saveWallet() {
    this.lock();
    return this.storage.saveWallet({ wallet: this });
  }

  static async create(params) {
    const { chain, network, name, phrase, password, path } = params;
    if (!chain || !network || !name) {
      throw new Error('Missing required parameter');
    }
    // Generate private keys
    const mnemonic = new Mnemonic(phrase);
    const hdPrivKey = mnemonic.toHDPrivateKey(password);
    const privKeyObj = hdPrivKey.toObject();
    const authKey = hdPrivKey.deriveChild('m/2').privateKey.toString();

    // Generate public keys
    const hdPubKey = hdPrivKey.hdPublicKey;
    const pubKey = hdPrivKey.hdPublicKey.publicKey.toString();

    // Generate and encrypt the encryption key and private key
    const walletEncryptionKey = Encrypter.generateEncryptionKey();
    const encryptionKey = Encrypter.encryptEncryptionKey(walletEncryptionKey, password);
    const encPrivateKey = Encrypter.encryptPrivateKey(JSON.stringify(privKeyObj), pubKey, walletEncryptionKey);

    const storage = new Storage({
      path,
      errorIfExists: false,
      createIfMissing: true
    });

    let alreadyExists;
    try {
      alreadyExists = await this.loadWallet({ storage, name, chain, network });
    } catch (err) {}
    if (alreadyExists) {
      throw new Error('Wallet already exists');
    }

    const wallet = Object.assign(params, {
      encryptionKey,
      authKey,
      masterKey: encPrivateKey,
      password: await Bcrypt.hash(password, 10),
      xPubKey: hdPubKey.xpubkey,
      pubKey
    });
    // save wallet to storage, config file, and then bitcore-node
    await storage.saveWallet({ wallet });
    const loadedWallet = await this.loadWallet({ storage, name, chain, network });
    console.log(mnemonic.toString());
    await loadedWallet.register().catch((e) => {
      console.debug(e);
      console.error('Failed to register wallet with bitcore-node.');
    });
    return loadedWallet;
  }

  static async loadWallet(params) {
<<<<<<< HEAD
    const { path } = params;
    try {
      await accessAsync(path, fs.constants.F_OK | fs.constants.R_OK);
      await accessAsync(path + '/LOCK' || path + 'LOCK', fs.constants.F_OK | fs.constants.R_OK | fs.constants.W_OK);
      await accessAsync(path + '/LOG' || path + 'LOG', fs.constants.F_OK | fs.constants.R_OK | fs.constants.W_OK);
    } catch (err) {
      throw new Error('Invalid wallet path');
    }
    const storage = params.storage || new Storage({ path, errorIfExists: false, createIfMissing: false });
    const loadedWallet = await storage.loadWallet();
=======
    const { chain, network, name } = params;
    let { storage } = params;
    storage = storage || new Storage({ errorIfExists: false, createIfMissing: false });
    const loadedWallet = await storage.loadWallet({ chain, network, name });
>>>>>>> a25b670d
    return new Wallet(Object.assign(loadedWallet, { storage }));
  }

  lock() {
    this.unlocked = undefined;
  }

  async unlock(password) {
    const encMasterKey = this.masterKey;
    let validPass = await Bcrypt.compare(password, this.password).catch(() => false);
    if (!validPass) {
      throw new Error('Incorrect Password');
    }
    const encryptionKey = await Encrypter.decryptEncryptionKey(this.encryptionKey, password);
    const masterKeyStr = await Encrypter.decryptPrivateKey(encMasterKey, this.pubKey, encryptionKey);
    const masterKey = JSON.parse(masterKeyStr);
    this.unlocked = {
      encryptionKey,
      masterKey
    };
    return this;
  }

  async register(params = {}) {
    const { baseUrl } = params;
    if (baseUrl) {
      this.baseUrl = baseUrl;
      await this.saveWallet();
    }
    const payload = {
      name: this.name,
      pubKey: this.xPubKey,
      path: this.derivationPath,
      network: this.network,
      chain: this.chain
    };
    return this.client.register({ payload });
  }

  getAuthSigningKey() {
    return this.authKey;
  }

  getBalance() {
    return this.client.getBalance({ pubKey: this.xPubKey});
  }

  getUtxos() {
    return this.client.getCoins({
      pubKey: this.xPubKey,
      includeSpent: false
    });
  }

  async newTx(params) {
    const utxos = params.utxos || (await this.getUtxos(params));
    const payload = {
      network: this.network,
      chain: this.chain,
      addresses: params.addresses,
      amount: params.amount,
      change: params.change,
      fee: params.fee,
      utxos
    };
    return txProvider.create(payload);
  }

  async broadcast(params) {
    const payload = {
      network: this.network,
      chain: this.chain,
      rawTx: params.tx
    };
    return this.client.broadcast({ payload });
  }

  async importKeys(params) {
    const { keys } = params;
    const { encryptionKey } = this.unlocked;
    for (const key of keys) {
      let keyToSave = {
        key,
        encryptionKey,
        chain: this.chain,
        network: this.network,
        name: this.name
      };
      await this.storage.addKey(keyToSave);
    }
    const addedAddresses = keys.map(key => {
      return { address: key.address };
    });
    if (this.unlocked) {
      return this.client.importAddresses({
        pubKey: this.xPubKey,
        payload: addedAddresses
      });
    }
  }

  async signTx(params) {
    let { tx } = params;
    const utxos = params.utxos || (await this.getUtxos(params));
    const payload = {
      chain: this.chain,
      network: this.network,
      tx,
      utxos
    };
    const { encryptionKey } = this.unlocked;
    let inputAddresses = txProvider.getSigningAddresses(payload);
    let keyPromises = inputAddresses.map(address => {
      return this.storage.getKey({
        address,
        encryptionKey,
        chain: this.chain,
        network: this.network,
        name: this.name
      });
    });
    let keys = await Promise.all(keyPromises);
    return txProvider.sign({ ...payload, keys });
  }
}

module.exports = Wallet;<|MERGE_RESOLUTION|>--- conflicted
+++ resolved
@@ -5,12 +5,9 @@
 const Client = require('./client');
 const Storage = require('./storage');
 const txProvider = require('../lib/providers/tx-provider');
-<<<<<<< HEAD
 const util = require('util');
 const accessAsync = util.promisify(fs.access);
 const config = ('../lib/config');
-=======
->>>>>>> a25b670d
 
 class Wallet {
   constructor(params) {
@@ -84,8 +81,7 @@
   }
 
   static async loadWallet(params) {
-<<<<<<< HEAD
-    const { path } = params;
+    const { chain, network, name } = params;
     try {
       await accessAsync(path, fs.constants.F_OK | fs.constants.R_OK);
       await accessAsync(path + '/LOCK' || path + 'LOCK', fs.constants.F_OK | fs.constants.R_OK | fs.constants.W_OK);
@@ -93,14 +89,10 @@
     } catch (err) {
       throw new Error('Invalid wallet path');
     }
-    const storage = params.storage || new Storage({ path, errorIfExists: false, createIfMissing: false });
-    const loadedWallet = await storage.loadWallet();
-=======
-    const { chain, network, name } = params;
+    
     let { storage } = params;
     storage = storage || new Storage({ errorIfExists: false, createIfMissing: false });
     const loadedWallet = await storage.loadWallet({ chain, network, name });
->>>>>>> a25b670d
     return new Wallet(Object.assign(loadedWallet, { storage }));
   }
 
