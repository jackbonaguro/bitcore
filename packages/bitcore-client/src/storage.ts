import * as fs from 'fs';
<<<<<<< HEAD
import 'source-map-support/register';
import { Encryption } from './encryption';
import { Wallet } from './wallet';
import { Mongo } from './storage/mongo';
import { Level } from './storage/level';
=======
import { LevelDown } from 'leveldown';
import levelup, { LevelUp } from 'levelup';
import * as os from 'os';
import { Transform } from 'stream';
import { Encryption } from './encryption';
import { KeyImport } from './wallet';
>>>>>>> abb90192

const bitcoreLib = require('crypto-wallet-core').BitcoreLib;

export class Storage {
  path: string;
<<<<<<< HEAD
  db: Mongo | Level;
  collection: 'bitcoreWallets';
  url?: string;
  errorIfExists?: boolean;
  createIfMissing: boolean;
  storageType: string;
  constructor(params: {
    path?: string;
    createIfMissing: boolean;
    errorIfExists: boolean;
    storageType?: string;
  }) {
=======
  db: LevelUp;
  constructor(params: { path?: string; createIfMissing: boolean; errorIfExists: boolean }) {
>>>>>>> abb90192
    const { path, createIfMissing, errorIfExists } = params;
    let { storageType } = params;
    if (path && path.includes('mongo')) {
      storageType = 'Mongo';
    }
<<<<<<< HEAD
    this.path = path;
    this.createIfMissing = createIfMissing;
    this.errorIfExists = errorIfExists;
    this.storageType = storageType;
    const dbMap = {
      Mongo: Mongo,
      Level: Level
    };
    if (!storageType) {
      storageType = 'Level';
=======
    this.path = path || `${basePath}/bitcoreWallet`;
    if (!createIfMissing && !usingBrowser) {
      const walletExists =
        fs.existsSync(this.path) && fs.existsSync(this.path + '/LOCK') && fs.existsSync(this.path + '/LOG');
      if (!walletExists) {
        throw new Error('Not a valid wallet path');
      }
    }
    if (StorageCache[this.path]) {
      this.db = StorageCache[this.path];
    } else {
      console.log('using wallets at', this.path);
      this.db = StorageCache[this.path] = levelup(lvldwn(this.path), {
        createIfMissing,
        errorIfExists
      });
>>>>>>> abb90192
    }
    this.db = new dbMap[storageType]({ createIfMissing, errorIfExists, path });
  }

  async loadWallet(params: { name: string }) {
    const { name } = params;
    const wallet = await this.db.loadWallet({ name });
    if (!wallet) {
      return;
    }
    return JSON.parse(wallet);
  }

  listWallets() {
<<<<<<< HEAD
    return this.db.listWallets();
  }

  listKeys() {
    return this.db.listKeys();
=======
    return this.db.createReadStream().pipe(
      new Transform({
        objectMode: true,
        write(data, enc, next) {
          if (data.key.toString().startsWith('wallet')) {
            this.push(data.value.toString());
          }
          next();
        }
      })
    );
  }

  listKeys() {
    return this.db.createReadStream().pipe(
      new Transform({
        objectMode: true,
        write(data, enc, next) {
          if (data.key.toString().startsWith('key')) {
            this.push({
              data: data.value.toString(),
              key: data.key.toString()
            });
          }
          next();
        }
      })
    );
>>>>>>> abb90192
  }

  async saveWallet(params) {
    const { wallet } = params;
    return this.db.saveWallet({ wallet });
  }

<<<<<<< HEAD
  async getKey(params: {
    address: string;
    name: string;
    encryptionKey: string;
    keepAlive: boolean;
    open: boolean;
  }): Promise<Wallet.KeyImport> {
    const { address, name, encryptionKey, keepAlive, open } = params;
    const payload = await this.db.getKey({ name, address, keepAlive, open });
=======
  async getKey(params: { address: string; name: string; encryptionKey: string }): Promise<KeyImport> {
    const { address, name, encryptionKey } = params;
    const payload = (await this.db.get(`key|${name}|${address}`)) as string;
>>>>>>> abb90192
    const json = JSON.parse(payload) || payload;
    const { encKey, pubKey } = json;
    if (encryptionKey && pubKey) {
      const decrypted = Encryption.decryptPrivateKey(encKey, pubKey, encryptionKey);
      return JSON.parse(decrypted);
    } else {
      return json;
    }
  }

<<<<<<< HEAD
  async getKeys(params: {
    addresses: string[];
    name: string;
    encryptionKey: string;
  }): Promise<Array<Wallet.KeyImport>> {
    const { addresses, name, encryptionKey } = params;
    const keys = new Array<Wallet.KeyImport>();
    let keepAlive = true;
    let open = true;
    for(const address of addresses) {
      if (address === addresses[addresses.length - 1]) {
        keepAlive = false;
      }
      try {
        const key = await this.getKey({
          name,
          address,
          encryptionKey,
          keepAlive,
          open
        });
=======
  async getKeys(params: { addresses: string[]; name: string; encryptionKey: string }): Promise<Array<KeyImport>> {
    const { addresses, name, encryptionKey } = params;
    const keys = new Array<KeyImport>();
    for (const address of addresses) {
      try {
        const key = await this.getKey({ name, address, encryptionKey });
>>>>>>> abb90192
        keys.push(key);
      } catch (err) {
        console.error(err);
      }
      open = false;
    }
    return keys;
  }

  async addKeys(params: { name: string; keys: KeyImport[]; encryptionKey: string }) {
    const { name, keys, encryptionKey } = params;
<<<<<<< HEAD
    let open = true;
    for(const key of keys)  {
=======
    for (const key of keys) {
>>>>>>> abb90192
      let { pubKey } = key;
      pubKey = pubKey || new bitcoreLib.PrivateKey(key.privKey).publicKey.toString();
      let payload = {};
      if (pubKey && key.privKey && encryptionKey) {
        const toEncrypt = JSON.stringify(key);
        const encKey = Encryption.encryptPrivateKey(toEncrypt, pubKey, encryptionKey);
        payload = { encKey, pubKey };
      }
      const toStore = JSON.stringify(payload);
<<<<<<< HEAD
      let keepAlive = true;
      if (key === keys[keys.length - 1]) {
        keepAlive = false;
      }
      await this.db.addKeys({name, key, toStore, keepAlive, open});
      open = false;
=======
      await this.db.put(`key|${name}|${key.address}`, toStore);
>>>>>>> abb90192
    }
  }

  async addAddress(params: {
    name: string;
    addressObj: { address:string, index: number };
    keepAlive: boolean;
    open: boolean;
  }) {
    const { name, addressObj, keepAlive, open } = params;
    const { address, index } = addressObj;
    let payload = {
      name,
      address,
      index,
      lite: true,
      keepAlive,
      open
    };
    await this.db.addAddress(payload);
  }
}<|MERGE_RESOLUTION|>--- conflicted
+++ resolved
@@ -1,24 +1,17 @@
+import * as os from 'os';
 import * as fs from 'fs';
-<<<<<<< HEAD
 import 'source-map-support/register';
 import { Encryption } from './encryption';
 import { Wallet } from './wallet';
 import { Mongo } from './storage/mongo';
 import { Level } from './storage/level';
-=======
-import { LevelDown } from 'leveldown';
-import levelup, { LevelUp } from 'levelup';
-import * as os from 'os';
 import { Transform } from 'stream';
-import { Encryption } from './encryption';
 import { KeyImport } from './wallet';
->>>>>>> abb90192
 
 const bitcoreLib = require('crypto-wallet-core').BitcoreLib;
 
 export class Storage {
   path: string;
-<<<<<<< HEAD
   db: Mongo | Level;
   collection: 'bitcoreWallets';
   url?: string;
@@ -31,16 +24,11 @@
     errorIfExists: boolean;
     storageType?: string;
   }) {
-=======
-  db: LevelUp;
-  constructor(params: { path?: string; createIfMissing: boolean; errorIfExists: boolean }) {
->>>>>>> abb90192
     const { path, createIfMissing, errorIfExists } = params;
     let { storageType } = params;
     if (path && path.includes('mongo')) {
       storageType = 'Mongo';
     }
-<<<<<<< HEAD
     this.path = path;
     this.createIfMissing = createIfMissing;
     this.errorIfExists = errorIfExists;
@@ -51,24 +39,6 @@
     };
     if (!storageType) {
       storageType = 'Level';
-=======
-    this.path = path || `${basePath}/bitcoreWallet`;
-    if (!createIfMissing && !usingBrowser) {
-      const walletExists =
-        fs.existsSync(this.path) && fs.existsSync(this.path + '/LOCK') && fs.existsSync(this.path + '/LOG');
-      if (!walletExists) {
-        throw new Error('Not a valid wallet path');
-      }
-    }
-    if (StorageCache[this.path]) {
-      this.db = StorageCache[this.path];
-    } else {
-      console.log('using wallets at', this.path);
-      this.db = StorageCache[this.path] = levelup(lvldwn(this.path), {
-        createIfMissing,
-        errorIfExists
-      });
->>>>>>> abb90192
     }
     this.db = new dbMap[storageType]({ createIfMissing, errorIfExists, path });
   }
@@ -83,42 +53,11 @@
   }
 
   listWallets() {
-<<<<<<< HEAD
     return this.db.listWallets();
   }
 
   listKeys() {
     return this.db.listKeys();
-=======
-    return this.db.createReadStream().pipe(
-      new Transform({
-        objectMode: true,
-        write(data, enc, next) {
-          if (data.key.toString().startsWith('wallet')) {
-            this.push(data.value.toString());
-          }
-          next();
-        }
-      })
-    );
-  }
-
-  listKeys() {
-    return this.db.createReadStream().pipe(
-      new Transform({
-        objectMode: true,
-        write(data, enc, next) {
-          if (data.key.toString().startsWith('key')) {
-            this.push({
-              data: data.value.toString(),
-              key: data.key.toString()
-            });
-          }
-          next();
-        }
-      })
-    );
->>>>>>> abb90192
   }
 
   async saveWallet(params) {
@@ -126,7 +65,6 @@
     return this.db.saveWallet({ wallet });
   }
 
-<<<<<<< HEAD
   async getKey(params: {
     address: string;
     name: string;
@@ -136,11 +74,6 @@
   }): Promise<Wallet.KeyImport> {
     const { address, name, encryptionKey, keepAlive, open } = params;
     const payload = await this.db.getKey({ name, address, keepAlive, open });
-=======
-  async getKey(params: { address: string; name: string; encryptionKey: string }): Promise<KeyImport> {
-    const { address, name, encryptionKey } = params;
-    const payload = (await this.db.get(`key|${name}|${address}`)) as string;
->>>>>>> abb90192
     const json = JSON.parse(payload) || payload;
     const { encKey, pubKey } = json;
     if (encryptionKey && pubKey) {
@@ -151,7 +84,6 @@
     }
   }
 
-<<<<<<< HEAD
   async getKeys(params: {
     addresses: string[];
     name: string;
@@ -173,14 +105,6 @@
           keepAlive,
           open
         });
-=======
-  async getKeys(params: { addresses: string[]; name: string; encryptionKey: string }): Promise<Array<KeyImport>> {
-    const { addresses, name, encryptionKey } = params;
-    const keys = new Array<KeyImport>();
-    for (const address of addresses) {
-      try {
-        const key = await this.getKey({ name, address, encryptionKey });
->>>>>>> abb90192
         keys.push(key);
       } catch (err) {
         console.error(err);
@@ -192,12 +116,8 @@
 
   async addKeys(params: { name: string; keys: KeyImport[]; encryptionKey: string }) {
     const { name, keys, encryptionKey } = params;
-<<<<<<< HEAD
     let open = true;
     for(const key of keys)  {
-=======
-    for (const key of keys) {
->>>>>>> abb90192
       let { pubKey } = key;
       pubKey = pubKey || new bitcoreLib.PrivateKey(key.privKey).publicKey.toString();
       let payload = {};
@@ -207,16 +127,12 @@
         payload = { encKey, pubKey };
       }
       const toStore = JSON.stringify(payload);
-<<<<<<< HEAD
       let keepAlive = true;
       if (key === keys[keys.length - 1]) {
         keepAlive = false;
       }
       await this.db.addKeys({name, key, toStore, keepAlive, open});
       open = false;
-=======
-      await this.db.put(`key|${name}|${key.address}`, toStore);
->>>>>>> abb90192
     }
   }
 
