--- conflicted
+++ resolved
@@ -49,11 +49,8 @@
   addressIndex?: number;
   authKey: string;
   derivationPath: string;
-<<<<<<< HEAD
   lite: boolean;
-=======
   tokens?: Array<any>;
->>>>>>> e35e279f
 
   constructor(params: Wallet | Wallet.WalletObj) {
     Object.assign(this, params);
@@ -144,14 +141,9 @@
       authPubKey,
       masterKey: encPrivateKey,
       password: await Bcrypt.hash(password, 10),
-<<<<<<< HEAD
-      xPubKey,
-      pubKey
-=======
       xPubKey: hdPrivKey.xpubkey,
       pubKey,
       tokens: []
->>>>>>> e35e279f
     });
 
     // save wallet to storage and then bitcore-node
@@ -161,13 +153,9 @@
       name
     });
 
-<<<<<<< HEAD
     if (!lite) {
       console.log(mnemonic.toString());
     }
-=======
-    console.log(mnemonic.toString());
->>>>>>> e35e279f
 
     await loadedWallet.register().catch(e => {
       console.debug(e);
