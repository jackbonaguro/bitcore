--- conflicted
+++ resolved
@@ -159,15 +159,11 @@
     let { storage } = params;
     storage = storage || new Storage({ errorIfExists: false, createIfMissing: false, path, storageType });
     const loadedWallet = await storage.loadWallet({ name });
-<<<<<<< HEAD
     if (loadedWallet) {
       return new Wallet(Object.assign(loadedWallet, { storage }));
     } else {
       throw new Error('No wallet could be found');
     }
-=======
-    return new Wallet(Object.assign(loadedWallet, { storage }));
->>>>>>> bd612bd2
   }
 
   lock() {
