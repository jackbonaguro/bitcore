--- conflicted
+++ resolved
@@ -18,11 +18,7 @@
   .parse(process.argv);
 
 const main = async () => {
-<<<<<<< HEAD
   const { name, path, to, amount, target, token, storageType } = program;
-=======
-  const { name, path, to, amount, token } = program;
->>>>>>> 1588100d
   let wallet;
   let data;
   try {
@@ -40,7 +36,7 @@
     const lastAddress = await wallet.deriveAddress(0);
     const recipients = [{ address: to, amount: amount * scale }];
     const feerate = await wallet.getNetworkFee();
-    const fee = JSON.parse(feerate).feerate || 20;
+    const fee = JSON.parse(feerate).feerate || 20 * scale;
     let nonce;
     if (!['BTC', 'BCH'].includes(chain)) {
       nonce = await wallet.getNonce();
