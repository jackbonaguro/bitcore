{
  "name": "bitcore-client",
  "description": "Wallet client for Bitcore node",
  "engines": {
    "node": ">=8.0.0"
  },
  "version": "8.0.0",
  "author": "Justin Langston <nitsujlangston@gmail.com>",
  "main": "ts_build/index.js",
  "types": "./ts_build/index.d.ts",
  "prettier": {
    "singleQuote": true
  },
  "scripts": {
<<<<<<< HEAD
    "clean": "rm -rf ts_build",
    "watch": "./node_modules/.bin/tsc --watch",
=======
    "clean": "rm -rf ./ts_build",
>>>>>>> 967fb6d5
    "compile": "npm run clean && ./node_modules/.bin/tsc",
    "test": "mocha ./test/unit"
  },
  "dependencies": {
    "JSONStream": "~1.3.1",
    "async": "^2.5.0",
    "bcrypt": "^2.0.1",
    "bcryptjs": "^2.4.3",
    "bitcore-lib": "^8.0.0",
    "bitcore-lib-cash": "^8.0.0",
    "bitcore-mnemonic": "^8.0.0",
    "commander": "^2.15.1",
    "level-js": "^4.0.0",
    "leveldown": "^3.0.0",
    "levelup": "^2.0.2",
    "mkdirp": "^0.5.1",
    "progress": "^2.0.0",
    "promptly": "^3.0.3",
    "request": "^2.87.0",
    "request-promise-native": "^1.0.5",
    "secp256k1": "^3.5.0"
  },
  "devDependencies": {
    "@types/bcrypt": "^3.0.0",
    "@types/bcryptjs": "^2.4.2",
    "@types/node": "^10.12.15",
    "@types/request": "^2.48.1",
    "@types/request-promise-native": "^1.0.15",
    "@types/secp256k1": "^3.5.0",
    "eslint-config-airbnb-base": "^12.1.0",
    "eslint-plugin-import": "^2.8.0",
    "mocha": "^5.0.5",
    "sinon": "^4.4.8",
    "typescript": "^3.2.2"
  }
}<|MERGE_RESOLUTION|>--- conflicted
+++ resolved
@@ -12,12 +12,8 @@
     "singleQuote": true
   },
   "scripts": {
-<<<<<<< HEAD
-    "clean": "rm -rf ts_build",
+    "clean": "rm -rf ./ts_build",
     "watch": "./node_modules/.bin/tsc --watch",
-=======
-    "clean": "rm -rf ./ts_build",
->>>>>>> 967fb6d5
     "compile": "npm run clean && ./node_modules/.bin/tsc",
     "test": "mocha ./test/unit"
   },
