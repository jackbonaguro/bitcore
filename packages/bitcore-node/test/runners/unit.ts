--- conflicted
+++ resolved
@@ -6,31 +6,6 @@
 const TIMEOUT = 5000;
 const TEST_DIR = path.join(__dirname, '../unit');
 
-<<<<<<< HEAD
-function handleError(err){
-    console.error(err);
-    console.log(err.stack);
-    process.exit(1);
-}
-
-function runTests(){
-    return new Promise(function(resolve, reject){
-        const testRunner = new Mocha();
-        testRunner.timeout(TIMEOUT);
-        testRunner.reporter('spec');
-
-        const files = glob.sync(`${TEST_DIR}/**/**.js`);
-        files.forEach(function(file){
-            testRunner.addFile(file);
-        });
-        try{
-            testRunner.run(function(failures){
-                process.exit(failures);
-            });
-        } catch(err){
-            return reject(err);
-        }
-=======
 function handleError(err) {
   console.error(err);
   console.log(err.stack);
@@ -46,7 +21,6 @@
     const files = glob.sync(`${TEST_DIR}/**/**.js`);
     files.forEach(function(file) {
       testRunner.addFile(file);
->>>>>>> df5503d1
     });
     try {
       testRunner.run(function(failures) {
