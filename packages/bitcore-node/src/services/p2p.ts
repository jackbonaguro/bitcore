import logger from '../logger';
import { ConnectionConfig } from '../types/BitcoinConfig';
import { ChainNetwork } from '../types/ChainNetwork';
import { EventEmitter } from 'events';
import { HostPort } from '../types/HostPort';
import { Peer, BitcoreP2pPool } from '../types/Bitcore-P2P-Pool';
<<<<<<< HEAD
import { BitcoinBlockType, BlockHeaderObj } from '../types/Block';
import { BitcoinTransactionType } from '../types/Transaction';
import { BlockModel } from '../models/block';
import { TransactionModel } from '../models/transaction';
import { LoggifyClass } from '../decorators/Loggify';
import { sleep } from '../utils/async';
=======
import { CallbackType } from '../types/Callback';
import { BlockModel } from '../models/block';
import { TransactionModel } from '../models/transaction';
import { LoggifyClass } from '../decorators/Loggify';
import { Bitcoin } from "../types/namespaces/Bitcoin";
>>>>>>> a3a3168f
const cluster = require('cluster');
const Chain = require('../chain');
const async = require('async');

@LoggifyClass
export class P2pService extends EventEmitter {
  chain: string;
  network: string;
  parentChain: string;
  forkHeight: number;
  bitcoreLib: any;
  bitcoreP2p: any;
  trustedPeers: Array<HostPort>;
  invCache: { [key: string]: any[] };
  syncing: boolean;
  blockRates: any[];
  transactionQueue: any[];
  blockQueue: any[];
  messages: any;
  pool: undefined | BitcoreP2pPool;

  stayConnected: undefined | NodeJS.Timer;

  constructor(params: ChainNetwork & ConnectionConfig) {
    super();
    this.chain = params.chain;
    this.parentChain = params.parentChain;
    this.forkHeight = params.forkHeight;
    this.bitcoreLib = Chain[this.chain].lib;
    this.bitcoreP2p = Chain[this.chain].p2p;
    this.network = params.network;
    this.trustedPeers = params.trustedPeers;
    this.invCache = {};
    this.invCache[this.bitcoreP2p.Inventory.TYPE.BLOCK] = [];
    this.invCache[this.bitcoreP2p.Inventory.TYPE.TX] = [];
    this.syncing = false;
    this.blockRates = [];
    this.transactionQueue = async.queue(this.processTransaction.bind(this), 1);
    this.blockQueue = async.queue(this.processBlock.bind(this), 1);

    if (!this.bitcoreLib.Networks.get(this.network)) {
      throw new Error('Unknown network specified in config');
    }
  }

  async start() {
<<<<<<< HEAD
    if (!cluster.isWorker) {
      await this.connect();
    }
=======
    if (cluster.isWorker) {
      return;
    }
    this.connect();
>>>>>>> a3a3168f
  }

  async connect() {
    if (this.network === 'regtest') {
      this.bitcoreLib.Networks.enableRegtest();
    }
    this.messages = new this.bitcoreP2p.Messages({
      network: this.bitcoreLib.Networks.get(this.network)
    });
    this.pool = new this.bitcoreP2p.Pool({
      addrs: this.trustedPeers.map(peer => {
        return {
          ip: {
            v4: peer.host
          },
          port: peer.port
        };
      }),
      dnsSeed: false,
      listenAddr: false,
      network: this.network,
      messages: this.messages
    });

    if (this.pool != null) {
      this.pool.on('peerready', peer => {
        logger.info(`Connected to peer ${peer.host}`, {
          chain: this.chain,
          network: this.network
        });
        this.emit('ready');
      });

      this.pool.on('peerdisconnect', peer => {
        logger.warn(`Not connected to peer ${peer.host}`, {
          chain: this.chain,
          network: this.network
        });
      });

      this.pool.on('peertx', (peer, message) => {
        logger.debug('peer tx received', {
          peer,
          chain: this.chain,
          network: this.network,
          message
        });
        if (
          !this.invCache[this.bitcoreP2p.Inventory.TYPE.TX].includes(
            message.transaction.hash
          )
        ) {
          this.invCache[this.bitcoreP2p.Inventory.TYPE.TX].push(
            message.transaction.hash
          );
          if (this.invCache[this.bitcoreP2p.Inventory.TYPE.TX].length > 1000)
            this.invCache[this.bitcoreP2p.Inventory.TYPE.TX].shift();
          this.emit('transaction', message.transaction);
          this.transactionQueue.push(message.transaction);
        }
      });

      this.pool.on('peerblock', (peer, message) => {
        logger.debug('peer block received', {
          peer,
          chain: this.chain,
          network: this.network,
          message
        });
        if (
          !this.invCache[this.bitcoreP2p.Inventory.TYPE.BLOCK].includes(
            message.block.hash
          )
        ) {
          this.invCache[this.bitcoreP2p.Inventory.TYPE.BLOCK].push(
            message.block.hash
          );
          if (this.invCache[this.bitcoreP2p.Inventory.TYPE.BLOCK].length > 1000)
            this.invCache[this.bitcoreP2p.Inventory.TYPE.BLOCK].shift();
          this.emit(message.block.hash, message.block);
          if (!this.syncing) {
            this.emit('block', message.block);
            this.blockQueue.push(message.block);
          }
        }
      });

      this.pool.on('peerheaders', (peer, message) => {
        logger.debug('peerheaders message received', {
          peer,
          chain: this.chain,
          network: this.network,
          message
        });
        this.emit('headers', message.headers);
      });

      this.pool.on('peerinv', (peer, message) => {
        if (!this.syncing) {
          const filtered = message.inventory.filter((inv: any) => {
            const hash = this.bitcoreLib.encoding
              .BufferReader(inv.hash)
              .readReverse()
              .toString('hex');
            return !this.invCache[inv.type].includes(hash);
          });
          if (filtered.length) {
            peer.sendMessage(this.messages.GetData(filtered));
          }
        }
      });

      this.once('ready', async () => {
        await BlockModel.handleReorg({ chain: this.chain, network: this.network });
        await this.sync();
      });

      this.stayConnected = setInterval(() => {
        if (this.pool) {
          this.pool.connect();
        }
      }, 5000);

      this.pool.connect();
    }
  }

  stop() {
    if (this.stayConnected) {
      clearInterval(this.stayConnected);
    }
  }

  async sync() {
    // debounce
    if (this.syncing) {
      return;
    }
    this.syncing = true;

    // check if already synced
    const bestBlock = await BlockModel.getLocalTip({
      chain: this.chain,
      network: this.network
    });
    if (bestBlock.height === this.getPoolHeight()) {
      logger.verbose('Already synced', {
        chain: this.chain,
        network: this.network,
        height: bestBlock.height
      });
      this.syncing = false;
      return;
    }

    // if this is forked and origin is not synced,
    // wait 5 seconds for sync and then try again.
    while (this.parentChain && bestBlock.height < this.forkHeight) {
      const parentBestBlock = await BlockModel.getLocalTip({
        chain: this.parentChain,
        network: this.network
      });
      if (parentBestBlock.height < this.forkHeight) {
        await sleep(5000);
      }
    }

    logger.info(
      `Syncing from ${bestBlock.height} to ${this.getPoolHeight()} for chain ${
        this.chain
    }`);

    let blockCounter = 0;
<<<<<<< HEAD
    let lastLog = 0;

    while (true) {
      const headers = await this.getHeaders();
      if (headers.length === 0) {
        break;
      }

      for (const header of headers) {
        const block = await this.getBlock(header.hash);
        logger.debug('Block received', block.hash);
        await this.processBlock(block);
        blockCounter++;

        if (Date.now() - lastLog > 100) {
          logger.info(`Sync progress ${(
            (bestBlock.height + blockCounter) / this.getPoolHeight() * 100
          ).toFixed(3)}%`, {
            chain: this.chain,
            network: this.network,
            height: bestBlock.height + blockCounter
=======
    async.during(
      function(cb: CallbackType) {
        self.getHeaders(function(err: any, headers: any[]) {
          if (err) {
            logger.error(err);
          }
          self.headersQueue = headers;
          cb(err, headers.length > 0);
        });
      },
      function(cb: CallbackType) {
        let lastLog = 0;
        async.eachSeries(
          self.headersQueue,
          function(
            header: Bitcoin.Block.HeaderObj,
            cb: CallbackType
          ) {
            self.getBlock(header.hash, function(
              err: any,
              block: Bitcoin.Block
            ) {
              if (err) {
                return cb(err);
              }
              logger.debug('Block received', block.hash);
              self.processBlock(block, function(err: any) {
                blockCounter++;
                if (Date.now() - lastLog > 100) {
                  logger.info(
                    `Sync progress ${(
                      (bestBlock.height + blockCounter) /
                      self.getPoolHeight() *
                      100
                    ).toFixed(3)}%`,
                    {
                      chain: self.chain,
                      network: self.network,
                      height: bestBlock.height + blockCounter
                    }
                  );
                  lastLog = Date.now();
                }
                cb(err);
              });
            });
          },
          function(err: any) {
            cb(err);
          }
        );
      },
      function(err: any) {
        if (err) {
          logger.warn(err);
          self.sync();
        } else {
          logger.info('Sync completed!!', {
            chain: self.chain,
            network: self.network
>>>>>>> a3a3168f
          });
          lastLog = Date.now();
        }
      }
    }

    logger.info('Sync completed!!', {
      chain: this.chain,
      network: this.network
    });
    this.syncing = false;
  }

  getPoolHeight(): number {
    if (this.pool) {
      return Object.values(this.pool._connectedPeers).reduce(
        (best, peer: Peer) => Math.max(best, peer.bestHeight),
        0
      );
    }
    throw 'Pool cannot be undefined';
  }

  async _getHeaders(candidateHashes: string[]): Promise<BlockHeaderObj[]> {
    const getHeaders = () => {
      if (this.pool) {
        this.pool.sendMessage(this.messages.GetHeaders({
          starts: candidateHashes
        }));
      }
    };

    getHeaders();
    const headersRetry = setInterval(getHeaders, 5000);

    return new Promise(resolve => this.once('headers', headers => {
      clearInterval(headersRetry);
      resolve(headers)
    })) as Promise<BlockHeaderObj[]>;
  }

<<<<<<< HEAD
  async getHeaders(): Promise<BlockHeaderObj[]> {
    const locatorHashes = await BlockModel.getLocatorHashes({
      chain: this.chain,
      network: this.network
    });
    logger.debug(`Getting headers with ${locatorHashes.length} locatorHashes`);

    const headers = await this._getHeaders(locatorHashes);
    logger.debug(`Received ${headers.length} headers`);
    return headers;
=======
  getHeaders(callback: CallbackType) {
    BlockModel.getLocatorHashes(
      { chain: this.chain, network: this.network },
      (err: any, locatorHashes: string[]) => {
        if (err) {
          logger.error(err);
          return callback(err);
        }
        logger.debug(
          `Getting headers with ${locatorHashes.length} locatorHashes`
        );
        this._getHeaders(locatorHashes, (err, headers: Bitcoin.Block.Header[]) => {
          logger.debug(`Received ${headers.length} headers`);
          if (err) {
            return callback(err);
          }
          callback(null, headers);
        });
      }
    );
>>>>>>> a3a3168f
  }

  async getBlock(hash: string): Promise<BitcoinBlockType> {
    logger.debug('Getting block, hash:', hash);
    const _getBlock = () => {
      if (this.pool) {
        this.pool.sendMessage(this.messages.GetData.forBlock(hash));
      }
    };

    _getBlock();
    const getBlockRetry = setInterval(_getBlock, 1000);

    return new Promise(resolve => this.once(hash, block => {
      logger.debug('Received block, hash:', hash);
      clearInterval(getBlockRetry);
      resolve(block)
    })) as Promise<BitcoinBlockType>;
  }

<<<<<<< HEAD
  async processBlock(block: BitcoinBlockType) {
    await BlockModel.addBlock({
      chain: this.chain,
      network: this.network,
      parentChain: this.parentChain,
      forkHeight: this.forkHeight,
      block
    });
    logger.info(`Added block ${block.hash}`, {
      chain: this.chain,
      network: this.network
    });
=======
  processBlock(block: Bitcoin.Block, callback: CallbackType) {
    BlockModel.addBlock(
      {
        chain: this.chain,
        network: this.network,
        parentChain: this.parentChain,
        forkHeight: this.forkHeight,
        block
      },
      (err: any) => {
        if (err) {
          logger.error(err);
        } else {
          logger.info(`Added block ${block.hash}`, {
            chain: this.chain,
            network: this.network
          });
        }
        callback(err);
      }
    );
>>>>>>> a3a3168f
  }

  processTransaction(tx: Bitcoin.Transaction) {
    return TransactionModel.batchImport({
      txs: [tx],
      height: -1,
      network: this.network,
      chain: this.chain,
      blockTime: new Date(),
      blockTimeNormalized: new Date()
    });
  }

  sendTransaction(rawTx: { txid: string }) {
    if (this.pool) {
      this.pool.sendMessage(this.messages.Transaction(rawTx));
      return rawTx.txid;
    } else {
      throw new Error('Cannot broadcast over P2P, not connected to peer pool');
    }
  }
}<|MERGE_RESOLUTION|>--- conflicted
+++ resolved
@@ -4,20 +4,12 @@
 import { EventEmitter } from 'events';
 import { HostPort } from '../types/HostPort';
 import { Peer, BitcoreP2pPool } from '../types/Bitcore-P2P-Pool';
-<<<<<<< HEAD
 import { BitcoinBlockType, BlockHeaderObj } from '../types/Block';
-import { BitcoinTransactionType } from '../types/Transaction';
-import { BlockModel } from '../models/block';
-import { TransactionModel } from '../models/transaction';
-import { LoggifyClass } from '../decorators/Loggify';
-import { sleep } from '../utils/async';
-=======
-import { CallbackType } from '../types/Callback';
 import { BlockModel } from '../models/block';
 import { TransactionModel } from '../models/transaction';
 import { LoggifyClass } from '../decorators/Loggify';
 import { Bitcoin } from "../types/namespaces/Bitcoin";
->>>>>>> a3a3168f
+import { sleep } from '../utils/async';
 const cluster = require('cluster');
 const Chain = require('../chain');
 const async = require('async');
@@ -64,16 +56,9 @@
   }
 
   async start() {
-<<<<<<< HEAD
     if (!cluster.isWorker) {
       await this.connect();
     }
-=======
-    if (cluster.isWorker) {
-      return;
-    }
-    this.connect();
->>>>>>> a3a3168f
   }
 
   async connect() {
@@ -247,7 +232,6 @@
     }`);
 
     let blockCounter = 0;
-<<<<<<< HEAD
     let lastLog = 0;
 
     while (true) {
@@ -269,68 +253,6 @@
             chain: this.chain,
             network: this.network,
             height: bestBlock.height + blockCounter
-=======
-    async.during(
-      function(cb: CallbackType) {
-        self.getHeaders(function(err: any, headers: any[]) {
-          if (err) {
-            logger.error(err);
-          }
-          self.headersQueue = headers;
-          cb(err, headers.length > 0);
-        });
-      },
-      function(cb: CallbackType) {
-        let lastLog = 0;
-        async.eachSeries(
-          self.headersQueue,
-          function(
-            header: Bitcoin.Block.HeaderObj,
-            cb: CallbackType
-          ) {
-            self.getBlock(header.hash, function(
-              err: any,
-              block: Bitcoin.Block
-            ) {
-              if (err) {
-                return cb(err);
-              }
-              logger.debug('Block received', block.hash);
-              self.processBlock(block, function(err: any) {
-                blockCounter++;
-                if (Date.now() - lastLog > 100) {
-                  logger.info(
-                    `Sync progress ${(
-                      (bestBlock.height + blockCounter) /
-                      self.getPoolHeight() *
-                      100
-                    ).toFixed(3)}%`,
-                    {
-                      chain: self.chain,
-                      network: self.network,
-                      height: bestBlock.height + blockCounter
-                    }
-                  );
-                  lastLog = Date.now();
-                }
-                cb(err);
-              });
-            });
-          },
-          function(err: any) {
-            cb(err);
-          }
-        );
-      },
-      function(err: any) {
-        if (err) {
-          logger.warn(err);
-          self.sync();
-        } else {
-          logger.info('Sync completed!!', {
-            chain: self.chain,
-            network: self.network
->>>>>>> a3a3168f
           });
           lastLog = Date.now();
         }
@@ -372,7 +294,6 @@
     })) as Promise<BlockHeaderObj[]>;
   }
 
-<<<<<<< HEAD
   async getHeaders(): Promise<BlockHeaderObj[]> {
     const locatorHashes = await BlockModel.getLocatorHashes({
       chain: this.chain,
@@ -383,28 +304,6 @@
     const headers = await this._getHeaders(locatorHashes);
     logger.debug(`Received ${headers.length} headers`);
     return headers;
-=======
-  getHeaders(callback: CallbackType) {
-    BlockModel.getLocatorHashes(
-      { chain: this.chain, network: this.network },
-      (err: any, locatorHashes: string[]) => {
-        if (err) {
-          logger.error(err);
-          return callback(err);
-        }
-        logger.debug(
-          `Getting headers with ${locatorHashes.length} locatorHashes`
-        );
-        this._getHeaders(locatorHashes, (err, headers: Bitcoin.Block.Header[]) => {
-          logger.debug(`Received ${headers.length} headers`);
-          if (err) {
-            return callback(err);
-          }
-          callback(null, headers);
-        });
-      }
-    );
->>>>>>> a3a3168f
   }
 
   async getBlock(hash: string): Promise<BitcoinBlockType> {
@@ -425,8 +324,7 @@
     })) as Promise<BitcoinBlockType>;
   }
 
-<<<<<<< HEAD
-  async processBlock(block: BitcoinBlockType) {
+  async processBlock(block: Bitcoin.Block) {
     await BlockModel.addBlock({
       chain: this.chain,
       network: this.network,
@@ -438,29 +336,6 @@
       chain: this.chain,
       network: this.network
     });
-=======
-  processBlock(block: Bitcoin.Block, callback: CallbackType) {
-    BlockModel.addBlock(
-      {
-        chain: this.chain,
-        network: this.network,
-        parentChain: this.parentChain,
-        forkHeight: this.forkHeight,
-        block
-      },
-      (err: any) => {
-        if (err) {
-          logger.error(err);
-        } else {
-          logger.info(`Added block ${block.hash}`, {
-            chain: this.chain,
-            network: this.network
-          });
-        }
-        callback(err);
-      }
-    );
->>>>>>> a3a3168f
   }
 
   processTransaction(tx: Bitcoin.Transaction) {
