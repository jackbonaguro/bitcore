--- conflicted
+++ resolved
@@ -61,249 +61,12 @@
   }
 }
 
-<<<<<<< HEAD
 export class BaseP2PWorker<T extends IBlock = IBlock> {
   protected lastHeartBeat = '';
   protected queuedRegistrations = new Array<NodeJS.Timer>();
   protected stopping = false;
   protected chain = '';
   protected network = '';
-=======
-export class P2pWorker {
-  private chain: string;
-  private network: string;
-  private bitcoreLib: any;
-  private bitcoreP2p: any;
-  private chainConfig: any;
-  private events: EventEmitter;
-  private messages: any;
-  private pool: any;
-  private connectInterval?: NodeJS.Timer;
-  private invCache: any;
-  private invCacheLimits: any;
-  private initialSyncComplete: boolean;
-  private stopping?: boolean;
-  private blockModel: BlockModel;
-  private lastHeartBeat: string;
-  private queuedRegistrations: Array<NodeJS.Timer>;
-  public isSyncing: boolean;
-  constructor({ chain, network, chainConfig, blockModel = BlockStorage }) {
-    this.blockModel = blockModel;
-    this.chain = chain;
-    this.network = network;
-    this.bitcoreLib = Chain[this.chain].lib;
-    this.bitcoreP2p = Chain[this.chain].p2p;
-    this.chainConfig = chainConfig;
-    this.events = new EventEmitter();
-    this.isSyncing = false;
-    this.lastHeartBeat = '';
-    this.queuedRegistrations = [];
-    this.initialSyncComplete = false;
-    this.invCache = {};
-    this.invCacheLimits = {
-      [this.bitcoreP2p.Inventory.TYPE.BLOCK]: 100,
-      [this.bitcoreP2p.Inventory.TYPE.TX]: 100000
-    };
-    this.messages = new this.bitcoreP2p.Messages({
-      network: this.bitcoreLib.Networks.get(this.network)
-    });
-    this.pool = new this.bitcoreP2p.Pool({
-      addrs: this.chainConfig.trustedPeers.map(peer => {
-        return {
-          ip: {
-            v4: peer.host
-          },
-          port: peer.port
-        };
-      }),
-      dnsSeed: false,
-      listenAddr: false,
-      network: this.network,
-      messages: this.messages
-    });
-  }
-
-  cacheInv(type: number, hash: string): void {
-    if (!this.invCache[type]) {
-      this.invCache[type] = [];
-    }
-    if (this.invCache[type].length > this.invCacheLimits[type]) {
-      this.invCache[type].shift();
-    }
-    this.invCache[type].push(hash);
-  }
-
-  isCachedInv(type: number, hash: string): boolean {
-    if (!this.invCache[type]) {
-      this.invCache[type] = [];
-    }
-    return this.invCache[type].includes(hash);
-  }
-
-  setupListeners() {
-    this.pool.on('peerready', peer => {
-      logger.info(
-        `${timestamp()} | Connected to peer: ${peer.host}:${peer.port.toString().padEnd(5)} | Chain: ${
-          this.chain
-        } | Network: ${this.network}`
-      );
-    });
-
-    this.pool.on('peerdisconnect', peer => {
-      logger.warn(
-        `${timestamp()} | Not connected to peer: ${peer.host}:${peer.port.toString().padEnd(5)} | Chain: ${
-          this.chain
-        } | Network: ${this.network}`
-      );
-    });
-
-    this.pool.on('peertx', (peer, message) => {
-      const hash = message.transaction.hash;
-      logger.debug('peer tx received', {
-        peer: `${peer.host}:${peer.port}`,
-        chain: this.chain,
-        network: this.network,
-        hash
-      });
-      if (this.isSyncingNode && !this.isCachedInv(this.bitcoreP2p.Inventory.TYPE.TX, hash)) {
-        this.cacheInv(this.bitcoreP2p.Inventory.TYPE.TX, hash);
-        this.processTransaction(message.transaction);
-        this.events.emit('transaction', message.transaction);
-      }
-    });
-
-    this.pool.on('peerblock', async (peer, message) => {
-      const { block } = message;
-      const { hash } = block;
-      logger.debug('peer block received', {
-        peer: `${peer.host}:${peer.port}`,
-        chain: this.chain,
-        network: this.network,
-        hash
-      });
-
-      const blockInCache = this.isCachedInv(this.bitcoreP2p.Inventory.TYPE.BLOCK, hash);
-      if (!blockInCache) {
-        this.cacheInv(this.bitcoreP2p.Inventory.TYPE.BLOCK, hash);
-      }
-      if (this.isSyncingNode && (!blockInCache || this.isSyncing)) {
-        this.events.emit(hash, message.block);
-        this.events.emit('block', message.block);
-        if (!this.isSyncing) {
-          this.sync();
-        }
-      }
-    });
-
-    this.pool.on('peerheaders', (peer, message) => {
-      logger.debug('peerheaders message received', {
-        peer: `${peer.host}:${peer.port}`,
-        chain: this.chain,
-        network: this.network,
-        count: message.headers.length
-      });
-      this.events.emit('headers', message.headers);
-    });
-
-    this.pool.on('peerinv', (peer, message) => {
-      if (this.isSyncingNode) {
-        const filtered = message.inventory.filter(inv => {
-          const hash = this.bitcoreLib.encoding
-            .BufferReader(inv.hash)
-            .readReverse()
-            .toString('hex');
-          return !this.isCachedInv(inv.type, hash);
-        });
-
-        if (filtered.length) {
-          peer.sendMessage(this.messages.GetData(filtered));
-        }
-      }
-    });
-  }
-
-  async connect() {
-    this.setupListeners();
-    this.pool.connect();
-    this.connectInterval = setInterval(this.pool.connect.bind(this.pool), 5000);
-    return new Promise<void>(resolve => {
-      this.pool.once('peerready', () => resolve());
-    });
-  }
-
-  async disconnect() {
-    this.pool.removeAllListeners();
-    this.pool.disconnect();
-    if (this.connectInterval) {
-      clearInterval(this.connectInterval);
-    }
-  }
-
-  public async getHeaders(candidateHashes: string[]): Promise<Bitcoin.Block.HeaderObj[]> {
-    let received = false;
-    return new Promise<Bitcoin.Block.HeaderObj[]>(async resolve => {
-      this.events.once('headers', headers => {
-        received = true;
-        resolve(headers);
-      });
-      while (!received) {
-        this.pool.sendMessage(this.messages.GetHeaders({ starts: candidateHashes }));
-        await wait(1000);
-      }
-    });
-  }
-
-  public async getBlock(hash: string) {
-    logger.debug('Getting block, hash:', hash);
-    let received = false;
-    return new Promise<Bitcoin.Block>(async resolve => {
-      this.events.once(hash, (block: Bitcoin.Block) => {
-        logger.debug('Received block, hash:', hash);
-        received = true;
-        resolve(block);
-      });
-      while (!received) {
-        this.pool.sendMessage(this.messages.GetData.forBlock(hash));
-        await wait(1000);
-      }
-    });
-  }
-
-  getBestPoolHeight(): number {
-    let best = 0;
-    for (const peer of Object.values(this.pool._connectedPeers) as { bestHeight: number }[]) {
-      if (peer.bestHeight > best) {
-        best = peer.bestHeight;
-      }
-    }
-    return best;
-  }
-
-  async processBlock(block: Bitcoin.Block): Promise<any> {
-    await this.blockModel.addBlock({
-      chain: this.chain,
-      network: this.network,
-      forkHeight: this.chainConfig.forkHeight,
-      parentChain: this.chainConfig.parentChain,
-      initialSyncComplete: this.initialSyncComplete,
-      block
-    });
-  }
-
-  async processTransaction(tx: Bitcoin.Transaction): Promise<any> {
-    const now = new Date();
-    TransactionStorage.batchImport({
-      chain: this.chain,
-      network: this.network,
-      txs: [tx],
-      height: SpentHeightIndicators.pending,
-      mempoolTime: now,
-      blockTime: now,
-      blockTimeNormalized: now,
-      initialSyncComplete: true
-    });
-  }
->>>>>>> 187bab83
 
   constructor(protected params: { chain; network; chainConfig; blockModel: BaseBlock<T> }) {}
   async start() {}
