--- conflicted
+++ resolved
@@ -167,17 +167,6 @@
     });
   }
 
-<<<<<<< HEAD
-
-=======
-  async getWalletAddresses(walletId: ObjectID) {
-    let query = { chain: this.chain, wallet: walletId };
-    return WalletAddressStorage.collection
-      .find(query)
-      .addCursorFlag('noCursorTimeout', true)
-      .toArray();
-  }
->>>>>>> d5cbf48a
   async streamAddressTransactions(params: CSP.StreamAddressUtxosParams) {
     const { req, res, args, chain, network, address } = params;
     const { limit, since, tokenAddress } = args;
