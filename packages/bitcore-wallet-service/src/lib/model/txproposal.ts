import { Transactions } from 'crypto-wallet-core';
import _ from 'lodash';
import { ChainService } from '../chain/index';
import { TxProposalLegacy } from './txproposal_legacy';
import { TxProposalAction } from './txproposalaction';

const $ = require('preconditions').singleton();
const Uuid = require('uuid');
const log = require('npmlog');
log.debug = log.verbose;
log.disableColor();

const Common = require('../common');
const Constants = Common.Constants,
  Defaults = Common.Defaults,
  Utils = Common.Utils;

export interface ITxProposal {
  type: string;
  creatorName: string;
  createdOn: number;
  txid: string;
  id: string;
  walletId: string;
  creatorId: string;
  coin: string;
  network: string;
  message: string;
  payProUrl: string;
  from: string;
  changeAddress: string;
  inputs: any[];
  outputs: Array<{
    amount: number;
    address: string;
    toAddress?: string;
    message?: string;
    data?: string;
    gasLimit?: number;
    script?: string;
  }>;
  outputOrder: number;
  walletM: number;
  walletN: number;
  requiredSignatures: number;
  requiredRejections: number;
  status: string;
  actions: [];
  feeLevel: number;
  feePerKb: number;
  excludeUnconfirmedUtxos: boolean;
  addressType: string;
  customData: any;
  amount: string;
  fee: number;
  version: number;
  broadcastedOn: number;
  inputPaths: string;
  proposalSignature: string;
  proposalSignaturePubKey: string;
  proposalSignaturePubKeySig: string;
  lowFees: boolean;
  nonce?: number;
  gasPrice?: number;
  gasLimit?: number; // Backward compatibility for BWC <= 8.9.0
  data?: string; // Backward compatibility for BWC <= 8.9.0
  tokenAddress?: string;
  destinationTag?: string;
  invoiceID?: string;
}

export class TxProposal {
  type: string;
  creatorName: string;
  createdOn: number;
  id: string;
  txid: string;
  walletId: string;
  creatorId: string;
  coin: string;
  network: string;
  message: string;
  payProUrl: string;
  from: string;
  changeAddress: any;
  inputs: any[];
  outputs: Array<{
    amount: number;
    address?: string;
    toAddress?: string;
    message?: string;
    data?: string;
    gasLimit?: number;
    script?: string;
    satoshis?: number;
  }>;
  outputOrder: number[];
  walletM: number;
  walletN: number;
  requiredSignatures: number;
  requiredRejections: number;
  status: string;
  actions: any[] = [];
  feeLevel: number;
  feePerKb: number;
  excludeUnconfirmedUtxos: boolean;
  addressType: string;
  customData: any;
  amount: string | number;
  fee: number;
  version: number;
  broadcastedOn: number;
  inputPaths: string | any[];
  proposalSignature: string;
  proposalSignaturePubKey: string;
  proposalSignaturePubKeySig: string;
  raw?: Array<string> | string;
  nonce?: number;
  gasPrice?: number;
  gasLimit?: number; // Backward compatibility for BWC <= 8.9.0
  data?: string; // Backward compatibility for BWC <= 8.9.0
  tokenAddress?: string;
  destinationTag?: string;
  invoiceID?: string;

  static create(opts) {
    opts = opts || {};

    $.checkArgument(Utils.checkValueInCollection(opts.coin, Constants.COINS));
    $.checkArgument(Utils.checkValueInCollection(opts.network, Constants.NETWORKS));

    const x = new TxProposal();

<<<<<<< HEAD
    x.version = opts.version || 5;
=======
    // allow creating legacy tx version == 3 only
    if (opts.version) {
      $.checkArgument(opts.version === 3);
    }
>>>>>>> 6334abcf

    x.version = opts.version || 4;
    const now = Date.now();
    x.createdOn = Math.floor(now / 1000);
    x.id = opts.id || Uuid.v4();
    x.walletId = opts.walletId;
    x.creatorId = opts.creatorId;
    x.coin = opts.coin;
    x.network = opts.network;
    x.message = opts.message;
    x.payProUrl = opts.payProUrl;
    x.changeAddress = opts.changeAddress;
    x.outputs = _.map(opts.outputs, output => {
      return _.pick(output, ['amount', 'toAddress', 'message', 'data', 'gasLimit', 'script']);
    });
    x.outputOrder = _.range(x.outputs.length + 1);
    if (!opts.noShuffleOutputs) {
      x.outputOrder = _.shuffle(x.outputOrder);
    }
    x.walletM = opts.walletM;
    x.walletN = opts.walletN;
    x.requiredSignatures = x.walletM;
    (x.requiredRejections = Math.min(x.walletM, x.walletN - x.walletM + 1)), (x.status = 'temporary');
    x.actions = [];
    x.feeLevel = opts.feeLevel;
    x.feePerKb = opts.feePerKb;
    x.excludeUnconfirmedUtxos = opts.excludeUnconfirmedUtxos;

    x.addressType = opts.addressType || (x.walletN > 1 ? Constants.SCRIPT_TYPES.P2SH : Constants.SCRIPT_TYPES.P2PKH);
    $.checkState(Utils.checkValueInCollection(x.addressType, Constants.SCRIPT_TYPES));

    x.customData = opts.customData;

    x.amount = opts.amount ? opts.amount : x.getTotalAmount();

    x.setInputs(opts.inputs);
    x.fee = opts.fee;

    // ETH
    x.gasPrice = opts.gasPrice;
    x.from = opts.from;
    x.nonce = opts.nonce;
    x.gasLimit = opts.gasLimit; // Backward compatibility for BWC <= 8.9.0
    x.data = opts.data; // Backward compatibility for BWC <= 8.9.0
    x.tokenAddress = opts.tokenAddress;

    // XRP
    x.destinationTag = opts.destinationTag;
    x.invoiceID = opts.invoiceID;

    return x;
  }

  static fromObj(obj) {
    if (!(obj.version >= 3)) {
      return TxProposalLegacy.fromObj(obj);
    }

    const x = new TxProposal();

    x.version = obj.version;
    x.createdOn = obj.createdOn;
    x.id = obj.id;
    x.walletId = obj.walletId;
    x.creatorId = obj.creatorId;
    x.coin = obj.coin || Defaults.COIN;
    x.network = obj.network;
    x.outputs = obj.outputs;
    x.amount = obj.amount;
    x.message = obj.message;
    x.payProUrl = obj.payProUrl;
    x.changeAddress = obj.changeAddress;
    x.inputs = obj.inputs;
    x.walletM = obj.walletM;
    x.walletN = obj.walletN;
    x.requiredSignatures = obj.requiredSignatures;
    x.requiredRejections = obj.requiredRejections;
    x.status = obj.status;
    x.txid = obj.txid;
    x.broadcastedOn = obj.broadcastedOn;
    x.inputPaths = obj.inputPaths;
    x.actions = _.map(obj.actions, action => {
      return TxProposalAction.fromObj(action);
    });
    x.outputOrder = obj.outputOrder;
    x.fee = obj.fee;
    x.feeLevel = obj.feeLevel;
    x.feePerKb = obj.feePerKb;
    x.excludeUnconfirmedUtxos = obj.excludeUnconfirmedUtxos;
    x.addressType = obj.addressType;
    x.customData = obj.customData;

    x.proposalSignature = obj.proposalSignature;
    x.proposalSignaturePubKey = obj.proposalSignaturePubKey;
    x.proposalSignaturePubKeySig = obj.proposalSignaturePubKeySig;

    // ETH
    x.gasPrice = obj.gasPrice;
    x.from = obj.from;
    x.nonce = obj.nonce;
    x.gasLimit = obj.gasLimit; // Backward compatibility for BWC <= 8.9.0
    x.data = obj.data; // Backward compatibility for BWC <= 8.9.0
    x.tokenAddress = obj.tokenAddress;

    // XRP
    x.destinationTag = obj.destinationTag;
    x.invoiceID = obj.invoiceID;

    if (x.status == 'broadcasted') {
      x.raw = obj.raw;
    }

    return x;
  }

  toObject() {
    const x: any = _.cloneDeep(this);
    x.isPending = this.isPending();
    return x;
  }

  setInputs(inputs) {
    this.inputs = inputs || [];
    this.inputPaths = _.map(inputs, 'path') || [];
  }

  _updateStatus() {
    if (this.status != 'pending') return;

    if (this.isRejected()) {
      this.status = 'rejected';
    } else if (this.isAccepted()) {
      this.status = 'accepted';
    }
  }

  /* this will build the Bitcoin-lib tx OR an adaptor for CWC transactions */
  _buildTx() {
    $.checkState(Utils.checkValueInCollection(this.addressType, Constants.SCRIPT_TYPES));
    return ChainService.buildTx(this);
  }

  _getCurrentSignatures() {
    const acceptedActions = _.filter(this.actions, a => {
      return a.type == 'accept';
    });

    return _.map(acceptedActions, x => {
      return {
        signatures: x.signatures,
        xpub: x.xpub
      };
    });
  }

  getBitcoreTx() {
    let signMethod = (this.coin === 'bch' && this.version >= 4) ? "schnorr" : "ecdsa";
    
    const t = this._buildTx();
    const sigs = this._getCurrentSignatures();
    _.each(sigs, x => {
      ChainService.addSignaturesToBitcoreTx(this.coin, t, this.inputs, this.inputPaths, x.signatures, x.xpub, signMethod);
    });

    return t;
  }

  getRawTx() {
    const t = this.getBitcoreTx();

    return t.uncheckedSerialize();
  }

  getEstimatedSizeForSingleInput() {
    switch (this.addressType) {
      case Constants.SCRIPT_TYPES.P2PKH:
        return 147;
      default:
      case Constants.SCRIPT_TYPES.P2SH:
        return this.requiredSignatures * 72 + this.walletN * 36 + 44;
    }
  }

  getEstimatedSize() {
    // Note: found empirically based on all multisig P2SH inputs and within m & n allowed limits.
    const safetyMargin = 0.02;

    const overhead = 4 + 4 + 9 + 9;
    const inputSize = this.getEstimatedSizeForSingleInput();
    const outputSize = 34;
    const nbInputs = this.inputs.length;
    const nbOutputs = (_.isArray(this.outputs) ? Math.max(1, this.outputs.length) : 1) + 1;

    const size = overhead + inputSize * nbInputs + outputSize * nbOutputs;

    return parseInt((size * (1 + safetyMargin)).toFixed(0));
  }

  getEstimatedFee() {
    $.checkState(_.isNumber(this.feePerKb));
    const fee = (this.feePerKb * this.getEstimatedSize()) / 1000;
    return parseInt(fee.toFixed(0));
  }

  estimateFee() {
    this.fee = this.getEstimatedFee();
  }

  /**
   * getTotalAmount
   *
   * @return {Number} total amount of all outputs excluding change output
   */
  getTotalAmount() {
    return _.sumBy(this.outputs, 'amount');
  }

  /**
   * getActors
   *
   * @return {String[]} copayerIds that performed actions in this proposal (accept / reject)
   */
  getActors() {
    return _.map(this.actions, 'copayerId');
  }

  /**
   * getApprovers
   *
   * @return {String[]} copayerIds that approved the tx proposal (accept)
   */
  getApprovers() {
    return _.map(
      _.filter(this.actions, a => {
        return a.type == 'accept';
      }),
      'copayerId'
    );
  }

  /**
   * getActionBy
   *
   * @param {String} copayerId
   * @return {Object} type / createdOn
   */
  getActionBy(copayerId) {
    return _.find(this.actions, {
      copayerId
    });
  }

  addAction(copayerId, type, comment, signatures?, xpub?) {
    const action = TxProposalAction.create({
      copayerId,
      type,
      signatures,
      xpub,
      comment
    });
    this.actions.push(action);
    this._updateStatus();
  }

  sign(copayerId, signatures, xpub, signingMethod) {
    signingMethod = signingMethod || 'ecdsa';
    try {
      // Tests signatures are OK
      const tx = this.getBitcoreTx();
      let signMethod = (this.coin === 'bch' && this.version >= 4) ? 'schnorr' : 'ecdsa';
      ChainService.addSignaturesToBitcoreTx(this.coin, tx, this.inputs, this.inputPaths, signatures, xpub, signMethod);
      this.addAction(copayerId, 'accept', null, signatures, xpub);

      if (this.status == 'accepted') {
        this.raw = tx.uncheckedSerialize();
        this.txid = tx.id;
      }

      return true;
    } catch (e) {
      log.debug(e);
      return false;
    }
  }

  reject(copayerId, reason) {
    this.addAction(copayerId, 'reject', reason);
  }

  isTemporary() {
    return this.status == 'temporary';
  }

  isPending() {
    return !_.includes(['temporary', 'broadcasted', 'rejected'], this.status);
  }

  isAccepted() {
    const votes = _.countBy(this.actions, 'type');
    return votes['accept'] >= this.requiredSignatures;
  }

  isRejected() {
    const votes = _.countBy(this.actions, 'type');
    return votes['reject'] >= this.requiredRejections;
  }

  isBroadcasted() {
    return this.status == 'broadcasted';
  }

  setBroadcasted() {
    $.checkState(this.txid);
    this.status = 'broadcasted';
    this.broadcastedOn = Math.floor(Date.now() / 1000);
  }
}<|MERGE_RESOLUTION|>--- conflicted
+++ resolved
@@ -131,16 +131,12 @@
 
     const x = new TxProposal();
 
-<<<<<<< HEAD
-    x.version = opts.version || 5;
-=======
     // allow creating legacy tx version == 3 only
     if (opts.version) {
       $.checkArgument(opts.version === 3);
     }
->>>>>>> 6334abcf
-
-    x.version = opts.version || 4;
+
+    x.version = opts.version || 5;
     const now = Date.now();
     x.createdOn = Math.floor(now / 1000);
     x.id = opts.id || Uuid.v4();
@@ -295,7 +291,7 @@
   }
 
   getBitcoreTx() {
-    let signMethod = (this.coin === 'bch' && this.version >= 4) ? "schnorr" : "ecdsa";
+    let signMethod = (this.coin === 'bch' && this.version >= 4) ? 'schnorr' : 'ecdsa';
     
     const t = this._buildTx();
     const sigs = this._getCurrentSignatures();
@@ -408,7 +404,7 @@
     try {
       // Tests signatures are OK
       const tx = this.getBitcoreTx();
-      let signMethod = (this.coin === 'bch' && this.version >= 4) ? 'schnorr' : 'ecdsa';
+      let signMethod = (this.coin === 'bch' && this.version >= 5) ? 'schnorr' : 'ecdsa';
       ChainService.addSignaturesToBitcoreTx(this.coin, tx, this.inputs, this.inputPaths, signatures, xpub, signMethod);
       this.addAction(copayerId, 'accept', null, signatures, xpub);
 
@@ -416,7 +412,7 @@
         this.raw = tx.uncheckedSerialize();
         this.txid = tx.id;
       }
-
+      
       return true;
     } catch (e) {
       log.debug(e);
