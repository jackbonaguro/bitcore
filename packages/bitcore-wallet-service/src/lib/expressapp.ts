--- conflicted
+++ resolved
@@ -526,13 +526,9 @@
         });
       });
     });
-<<<<<<< HEAD
-    */
-=======
 
 */
 
->>>>>>> 6fad1e1b
     // DEPRECATED
     router.post('/v1/addresses/', (req, res) => {
       logDeprecated(req);
