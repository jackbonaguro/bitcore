import { Component, Input } from '@angular/core';
import { AppCoin } from '../../providers/transactions/transactions';

/**
 * Generated class for the CoinListComponent component.
 *
 * See https://angular.io/docs/ts/latest/api/core/index/ComponentMetadata-class.html
 * for more info on Angular Components.
 */
@Component({
  selector: 'coin-list',
  templateUrl: 'coin-list.html'
})
export class CoinListComponent {
<<<<<<< HEAD
  @Input() public coins: AppCoin[];
=======
  @Input() public coins: [AppCoin];
>>>>>>> 6cd42b12
}<|MERGE_RESOLUTION|>--- conflicted
+++ resolved
@@ -12,9 +12,5 @@
   templateUrl: 'coin-list.html'
 })
 export class CoinListComponent {
-<<<<<<< HEAD
-  @Input() public coins: AppCoin[];
-=======
   @Input() public coins: [AppCoin];
->>>>>>> 6cd42b12
 }