--- conflicted
+++ resolved
@@ -1,10 +1,4 @@
-<<<<<<< HEAD
 import { Component, Input, OnInit } from '@angular/core';
-import { NavController } from 'ionic-angular';
-=======
-import { Component, OnInit } from '@angular/core';
-import { Input } from '@angular/core';
->>>>>>> 6cd42b12
 import { ApiProvider } from '../../providers/api/api';
 import { CurrencyProvider } from '../../providers/currency/currency';
 import { RedirProvider } from '../../providers/redir/redir';
