--- conflicted
+++ resolved
@@ -2,23 +2,15 @@
 const logger       = require('../logger');
 const config       = require('../../config');
 
-<<<<<<< HEAD
 // For now, blocks handles these calls.
 // These will be replaced with more advanced mongo
 // No optimization yet.
-=======
 // Will be replaced with a more sophisticated api soon
->>>>>>> 46842c9c
 
 const MAX_TXS = config.api.max_txs;
 const MAX_PAGE_TXS = config.api.max_page_txs;
 
-<<<<<<< HEAD
-// For Paging
-function getTransactions(params, options, limit, cb) {
-=======
 function getTransactions(params, options, limit, skip, cb) {
->>>>>>> 46842c9c
   // Do not return mongo ids
   const defaultOptions = {  };
   // Copy over mongo options
@@ -69,7 +61,6 @@
   });
 }
 
-<<<<<<< HEAD
 // Req Change, refactor above
 function getTopTransactions(cb) {
   // Do not return mongo ids
@@ -90,7 +81,8 @@
     })
     .sort({ height: -1 })
     .limit(MAX_TXS);
-=======
+}
+
 function getTxById(txid, cb) {
   getTransaction(
     { hash: txid },
@@ -195,20 +187,16 @@
       }
     },
   );
->>>>>>> 46842c9c
 }
 
 module.exports = {
   getTransaction,
   getTransactions,
-<<<<<<< HEAD
   getTopTransactions,
-=======
   getTxById,
   getTxByBlock,
   getTxCountByBlock,
   getTxByAddress,
   getTxCountByAddress,
   updateInput,
->>>>>>> 46842c9c
 };